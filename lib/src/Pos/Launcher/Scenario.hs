{-# LANGUAGE CPP        #-}
{-# LANGUAGE RankNTypes #-}

-- | High-level scenarios which can be launched.

module Pos.Launcher.Scenario
       ( runNode
       , runNode'
       , nodeStartMsg
       ) where

import           Universum

import           Data.Time.Units          (Second)
import           Formatting               (build, int, sformat, shown, (%))
import           Mockable                 (mapConcurrently, race)
import           Serokell.Util.Text       (listJson)
import           System.Exit              (ExitCode (..))
import           System.Wlog              (WithLogger, getLoggerName, logDebug, logInfo,
                                           logWarning)

import           Pos.Communication        (ActionSpec (..), OutSpecs, WorkerSpec,
                                           wrapActionSpec)
import           Pos.Context              (getOurPublicKey, ncNetworkConfig)
import           Pos.Core                 (GenesisData (gdBootStakeholders),
                                           GenesisWStakeholders (..), addressHash,
                                           gdFtsSeed, genesisData)
import qualified Pos.DB.DB                as DB
import           Pos.DHT.Real             (KademliaDHTInstance (..),
                                           kademliaJoinNetworkNoThrow,
                                           kademliaJoinNetworkRetry)
import qualified Pos.GState               as GS
import           Pos.Launcher.Resource    (NodeResources (..))
import           Pos.Lrc.DB               as LrcDB
import           Pos.Network.Types        (NetworkConfig (..), topologyRunKademlia)
import           Pos.NtpCheck             (NtpStatus (..), ntpSettings, withNtpCheck)
import           Pos.Reporting            (reportError)
import           Pos.Shutdown             (waitForShutdown)
import           Pos.Slotting             (waitSystemStart)
import           Pos.Txp                  (bootDustThreshold)
import           Pos.Update.Configuration (HasUpdateConfiguration, curSoftwareVersion,
                                           lastKnownBlockVersion, ourSystemTag)
import           Pos.Util                 (inAssertMode)
import           Pos.Util.CompileInfo     (HasCompileInfo, compileInfo)
import           Pos.Util.LogSafe         (logInfoS)
import           Pos.Worker               (allWorkers)
import           Pos.WorkMode.Class       (WorkMode)

-- | Entry point of full node.
-- Initialization, running of workers, running of plugins.
runNode'
    :: forall ext ctx m.
       ( HasCompileInfo, WorkMode ctx m
       )
    => NodeResources ext m
    -> [WorkerSpec m]
    -> [WorkerSpec m]
    -> WorkerSpec m
runNode' NodeResources {..} workers' plugins' = ActionSpec $ \vI sendActions -> ntpCheck $ do
    logInfo $ "Built with: " <> pretty compileInfo
    nodeStartMsg
    inAssertMode $ logInfo "Assert mode on"
    pk <- getOurPublicKey
    let pkHash = addressHash pk
    logInfoS $ sformat ("My public key is: "%build%", pk hash: "%build)
        pk pkHash

    -- Synchronously join the Kademlia network before doing any more.
    --
    -- See 'topologyRunKademlia' documentation: the second component is 'True'
    -- iff it's essential that at least one of the initial peers is contacted.
    -- Otherwise, it's OK to not find any initial peers and the program can
    -- continue.
    let retryInterval :: Second
        retryInterval = 5
    case topologyRunKademlia (ncTopology (ncNetworkConfig nrContext)) of
        Just (kInst, True)  -> kademliaJoinNetworkRetry kInst (kdiInitialPeers kInst) retryInterval
        Just (kInst, False) -> kademliaJoinNetworkNoThrow kInst (kdiInitialPeers kInst)
        Nothing             -> return ()

    let genesisStakeholders = gdBootStakeholders genesisData
    logInfo $ sformat
        ("Genesis stakeholders ("%int%" addresses, dust threshold "%build%"): "%build)
        (length $ getGenesisWStakeholders genesisStakeholders)
        bootDustThreshold
        genesisStakeholders
    firstGenesisHash <- GS.getFirstGenesisBlockHash
    logInfo $ sformat
        ("First genesis block hash: "%build%", genesis seed is "%build)
        firstGenesisHash
        (gdFtsSeed genesisData)

    lastKnownEpoch <- LrcDB.getEpoch
    let onNoLeaders = logWarning "Couldn't retrieve last known leaders list"
    let onLeaders leaders =
            logInfo $
            sformat ("Last known leaders for epoch "%build%" are: "%listJson)
                    lastKnownEpoch leaders
    LrcDB.getLeaders lastKnownEpoch >>= maybe onNoLeaders onLeaders
    tipHeader <- DB.getTipHeader
    logInfo $ sformat ("Current tip header: "%build) tipHeader

    waitSystemStart
    let unpackPlugin (ActionSpec action) =
            action vI sendActions `catch` reportHandler

    -- Either all the plugins are cancelled in the case one of them
    -- throws an error, or otherwise when the shutdown signal comes,
    -- they are killed automatically.
    void
      (race
           (void (mapConcurrently (unpackPlugin) $ workers' ++ plugins'))
           waitForShutdown)

    exitWith (ExitFailure 20)
  where
    -- FIXME shouldn't this kill the whole program?
    -- FIXME: looks like something bad.
    -- REPORT:ERROR Node's worker/plugin failed with exception (which wasn't caught)
    reportHandler (SomeException e) = do
        loggerName <- getLoggerName
        reportError $
            sformat ("Worker/plugin with logger name "%shown%
                    " failed with exception: "%shown)
            loggerName e
    ntpCheck = withNtpCheck $ ntpSettings onNtpStatusLogWarning

-- | Entry point of full node.
-- Initialization, running of workers, running of plugins.
runNode ::
<<<<<<< HEAD
       ( HasCompileInfo
       , SscConstraint
       , WorkMode ctx m
       )
=======
       WorkMode ctx m
>>>>>>> 35c6bff7
    => NodeResources ext m
    -> ([WorkerSpec m], OutSpecs)
    -> (WorkerSpec m, OutSpecs)
runNode nr (plugins, plOuts) =
    (, plOuts <> wOuts) $ runNode' nr workers' plugins'
  where
    (workers', wOuts) = allWorkers nr
    plugins' = map (wrapActionSpec "plugin") plugins

onNtpStatusLogWarning :: WithLogger m => NtpStatus -> m ()
onNtpStatusLogWarning = \case
    NtpSyncOk -> logDebug $
              -- putText  $ -- FIXME: for some reason this message isn't printed
                            -- when using 'logDebug', but a simple 'putText' works
                            -- just fine.
        "Local time is in sync with the NTP server"
    NtpDesync diff -> logWarning $
        "Local time is severely off sync with the NTP server: " <> show diff

-- | This function prints a very useful message when node is started.
nodeStartMsg :: (HasUpdateConfiguration, WithLogger m) => m ()
nodeStartMsg = logInfo msg
  where
    msg = sformat ("Application: " %build% ", last known block version "
                    %build% ", systemTag: " %build)
                   curSoftwareVersion
                   lastKnownBlockVersion
                   ourSystemTag

----------------------------------------------------------------------------
-- Details
----------------------------------------------------------------------------

-- TODO @pva701: somebody who knows what is going on here fix it.
-- We delegate the right to produce block to node @encToPublic encryptedSK@,
-- why does such node exist?
-- If this function is correct:
-- 1. explain me why it's correct.
-- 2. please don't run it in dev mode, because of there is not a node with delegated PK
-- and node2 doesn't produce blocks and the error about poor chain quality appears in the log.

-- putProxySecretKeys ::
--        ( MonadDB m
--        , MonadReader ctx m
--        , MonadIO m
--        , HasPrimaryKey ctx )
--     => m ()
-- putProxySecretKeys = do
--     uSecret <- atomically . readTVar =<< view userSecret
--     secretKey <- view primaryKey
--     let eternity = (minBound, maxBound)
--         makeOwnPSK =
--             flip (createPsk secretKey) eternity . encToPublic
--         ownPSKs = uSecret ^.. usKeys . _tail . each . to makeOwnPSK
--     for_ ownPSKs addProxySecretKey<|MERGE_RESOLUTION|>--- conflicted
+++ resolved
@@ -127,15 +127,10 @@
 
 -- | Entry point of full node.
 -- Initialization, running of workers, running of plugins.
-runNode ::
-<<<<<<< HEAD
-       ( HasCompileInfo
-       , SscConstraint
+runNode
+    :: ( HasCompileInfo
        , WorkMode ctx m
        )
-=======
-       WorkMode ctx m
->>>>>>> 35c6bff7
     => NodeResources ext m
     -> ([WorkerSpec m], OutSpecs)
     -> (WorkerSpec m, OutSpecs)
