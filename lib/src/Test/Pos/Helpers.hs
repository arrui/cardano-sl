--- conflicted
+++ resolved
@@ -27,11 +27,7 @@
 import           Formatting (formatToString, int, (%))
 import           Prelude (read)
 import           Test.Hspec (Spec, describe)
-<<<<<<< HEAD
-import           Test.Hspec.QuickCheck (modifyMaxSuccess, prop)
-=======
 import           Test.Hspec.QuickCheck (modifyMaxSuccess, modifyMaxSize, prop)
->>>>>>> 6905030f
 import           Test.QuickCheck (Arbitrary (arbitrary), Property, conjoin, counterexample, forAll,
                                   property, resize, suchThat, vectorOf, (.&&.), (===))
 import qualified Text.JSON.Canonical as CanonicalJSON
