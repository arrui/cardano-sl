--- conflicted
+++ resolved
@@ -38,19 +38,4 @@
     , caTxNum: 0
     , caBalance: mkCoin 0
     , caTxList: []
-<<<<<<< HEAD
-    }
---
--- mkEmptyCTxDetailed :: CTxDetailed
--- mkEmptyCTxDetailed = CTxDetailed
---     { ctdId: mkCTxId "-"
---     , ctdTimeIssued: mkTime 0.0
---     , ctdType: mkEmptyCTxType
---     }
-
--- mkEmptyCTxType :: CTxType
--- mkEmptyCTxType =
---     CTxIncoming [mkCAddress "--"] $ mkCoin 0
-=======
-    }
->>>>>>> d45905ce
+    }