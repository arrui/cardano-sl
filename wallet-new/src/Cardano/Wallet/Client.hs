--- conflicted
+++ resolved
@@ -7,6 +7,8 @@
     ( -- * The abstract client
       WalletClient(..)
     , getWalletIndex
+    , getAccounts
+    , getWallets
     , getAddressIndex
     , getTransactionIndex
     , Resp
@@ -78,28 +80,14 @@
     , updateWalletPassword
          :: WalletId -> PasswordUpdate -> Resp m Wallet
     , deleteWallet
-<<<<<<< HEAD
          :: WalletId -> m (Either ClientError ())
-=======
-         :: WalletId -> Resp m ()
-    , getWallets
-         :: Resp m [Wallet]
->>>>>>> 020a5a3a
     , getWallet
-         :: WalletId -> Resp m Wallet
+        :: WalletId -> Resp m Wallet
     , updateWallet
          :: WalletId -> Update Wallet -> Resp m Wallet
     -- account endpoints
-    , postAccount
-         :: New Account -> Resp m Account
     , deleteAccount
-<<<<<<< HEAD
          :: WalletId -> AccountIndex -> m (Either ClientError ())
-=======
-         :: WalletId -> AccountIndex -> Resp m ()
-    , getAccounts
-         :: WalletId -> Resp m [Account]
->>>>>>> 020a5a3a
     , getAccount
          :: WalletId -> AccountIndex -> Resp m Account
     , getAccountIndexPaged
@@ -133,6 +121,9 @@
 getAddressIndex :: WalletClient m -> Resp m [Address]
 getAddressIndex wc = getAddressIndexPaginated wc Nothing Nothing
 
+getAccounts :: WalletClient m -> WalletId -> Resp m [Account]
+getAccounts wc wi = getAccountIndexPaged wc wi Nothing Nothing
+
 getTransactionIndex
     :: WalletClient m
     -> WalletId
@@ -147,10 +138,14 @@
 getWalletIndexPaged :: WalletClient m -> Maybe Page -> Maybe PerPage -> Resp m [Wallet]
 getWalletIndexPaged wc mp mpp = getWalletIndexFilterSorts wc mp mpp NoFilters NoSorts
 
+-- | Retrieves only the first page of wallets, providing a default value to
+-- 'Page' and 'PerPage'.
+getWallets :: WalletClient m -> Resp m [Wallet]
+getWallets wc = getWalletIndexPaged wc Nothing Nothing
+
 -- | Run the given natural transformation over the 'WalletClient'.
 hoistClient :: (forall x. m x -> n x) -> WalletClient m -> WalletClient n
 hoistClient phi wc = WalletClient
-<<<<<<< HEAD
     { getAddressIndexPaginated =
          \x -> phi . getAddressIndexPaginated wc x
     , postAddress =
@@ -190,31 +185,6 @@
          phi (getNodeSettings wc)
     , getNodeInfo =
          phi (getNodeInfo wc)
-=======
-    { getAddressIndex       = phi (getAddressIndex wc)
-    , postAddress           = phi . postAddress wc
-    , getAddressValidity    = phi . getAddressValidity wc
-    , postWallet            = phi . postWallet wc
-    , getWalletIndexPaged   = \x -> phi . getWalletIndexPaged wc x
-    , updateWalletPassword  = \x -> phi . updateWalletPassword wc x
-    , deleteWallet          = phi . deleteWallet wc
-    , getWallets            = phi $ getWallets wc
-    , getWallet             = phi . getWallet wc
-    , updateWallet          = \x -> phi . updateWallet wc x
-    , postAccount           = phi . postAccount wc
-    , deleteAccount         = \x -> phi . deleteAccount wc x
-    , getAccounts           = phi . getAccounts wc
-    , getAccount            = \x -> phi . getAccount wc x
-    , getAccountIndexPaged  = \x mp -> phi . getAccountIndexPaged wc x mp
-    , updateAccount         = \x y -> phi . updateAccount wc x y
-    , postTransaction       = phi . postTransaction wc
-    , getTransactionIndex   = \wid maid maddr mp -> phi . getTransactionIndex wc wid maid maddr mp
-    , getTransactionFee     = phi . getTransactionFee wc
-    , getNextUpdate         = phi (getNextUpdate wc)
-    , postWalletUpdate      = phi (postWalletUpdate wc)
-    , getNodeSettings       = phi (getNodeSettings wc)
-    , getNodeInfo           = phi (getNodeInfo wc)
->>>>>>> 020a5a3a
     }
 
 -- | Generalize a @'WalletClient' 'IO'@ into a @('MonadIO' m) =>
