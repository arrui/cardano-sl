resolver: lts-9.1

flags:
  ether:
    disable-tup-instances: true

extra-package-dbs: []

# util → core → db → [lrc, infra] → [ssc, txp, update] → lib → [auxx, explorer, node, tools, wallet]
packages:
- util
- core
- db
- lrc
- infra
- ssc
- txp
- update
- lib
- auxx
- explorer
- node
- tools
- wallet
<<<<<<< HEAD
- wallet-new
- explorer
=======
>>>>>>> d1e18d53

- location:
    git: https://github.com/well-typed/cborg
    # Has support for canonical cbor
    commit: c7db82bfd93923f5b08ed51a4cd53e30bd445924
  subdirs:
  - cborg
  extra-dep: true
- location:
    git: https://github.com/serokell/time-units.git
    commit: 6c3747c1ac794f952de996dd7ba8a2f6d63bf132
  extra-dep: true
- location:
    git: https://github.com/serokell/acid-state.git
    commit: 95fce1dbada62020a0b2d6aa2dd7e88eadd7214b
  extra-dep: true
- location:
    git: https://github.com/serokell/kademlia.git
    commit: 7120bb4d28e708acd52dfd61d3dca7914fac7d7f # master
  extra-dep: true
- location:
    git: https://github.com/input-output-hk/plutus-prototype
    commit: d4aa461fc69fc6957aab46b41a670c2144aefb77
  extra-dep: true
- location:
    git: https://github.com/thoughtpolice/hs-ed25519
    # We're waiting on next release
    commit: da4247b5b3420120e20451e6a252e2a2ca15b43c
  extra-dep: true
- location:
    git: https://github.com/input-output-hk/cardano-report-server.git
    commit: 7b28613c9c3535193991712ff5a4a36a9f165570 # master v0.4.0
  extra-dep: true
- location:
    git: https://github.com/serokell/time-warp-nt.git
    commit: 7d97bbfb15f1f57f7d9db2aa09c5afe748b0b10d # master v0.2.0.1
  extra-dep: true
# These two are needed for time-warp-nt
- location:
    git: https://github.com/serokell/network-transport-tcp
    commit: 24dd213cef81d383083feb7f5d9ce4b8a6be8168
  extra-dep: true
- location:
    git: https://github.com/serokell/network-transport
    commit: 018a50b9042c2115c3ec9c9fd5ca5f28737dd29c
  extra-dep: true
- location:
    git: https://github.com/input-output-hk/cardano-crypto
    commit: 1cde8e3a8d9093bbf571085920045c05edb3eaa4
  extra-dep: true
# We're using forked version of 'swagger2' package because of bug in haddock package.
# Now we don't build Haddock-docs for this 'swagger2' package, and when that bug will
# be fixed, we'll back to Hackage-version.
- location:
    git: https://github.com/serokell/swagger2
    commit: 6693ff91be2f0b015c2ab043292587c1cc9449cf
  extra-dep: true

# Required for explorer
- location:
    git: https://github.com/serokell/engine.io.git
    commit: a594e402fd450f11ad60d09ddbd93db500000632
  extra-dep: true
  subdirs:
    - socket-io
    - engine-io
    - engine-io-wai

# Version of "dns" with proper Windows & Unix multiple-nameservers support
- location:
    git: https://github.com/kazu-yamamoto/dns.git
    commit: b106470f0a93672af22cbc7ed6564b53c0f249ed
  extra-dep: true

- location:
    git: https://github.com/well-typed/canonical-json.git
    commit: 2d261bb971bada1893753b503452d9e6e217bc4a
  extra-dep: true

# Unreleased support for servant-0.12
- location:
    git: https://github.com/haskell-servant/servant-quickcheck.git
    commit: 6e6595f68c947107beba185392b350abd2009ba0
  extra-dep: true

nix:
  shell-file: shell.nix

extra-deps:
- ekg-core-0.1.1.3                # https://github.com/tibbe/ekg-core/pull/21
- transformers-0.5.5.0            # https://hub.darcs.net/ross/transformers/issue/33#comment-20171004T152940
- universum-0.7.0
- serokell-util-0.5.1
- pvss-0.2.0
- base58-bytestring-0.1.0
- log-warper-1.3.4
- concurrent-extra-0.7.0.10       # not yet on Stackage
# - purescript-bridge-0.8.0.1
- directory-1.3.1.0               # https://github.com/malcolmwallace/cpphs/issues/8
- servant-0.12
- servant-server-0.12
- servant-client-0.12
- servant-client-core-0.12
- servant-multipart-0.11
- servant-docs-0.11.1             # needed for servant-0.12
- servant-swagger-1.1.4           # needed for servant-0.12
- servant-swagger-ui-0.2.4.3.4.0  # needed for servant-0.12
- ether-0.5.1.0
- pipes-interleave-1.1.1
- rocksdb-haskell-1.0.0
- generic-arbitrary-0.1.0
- happy-1.19.5                    # https://github.com/commercialhaskell/stack/issues/3151
- entropy-0.3.7                   # https://github.com/commercialhaskell/stack/issues/3151
- fmt-0.5.0.0
- systemd-1.1.2
- tabl-1.0.3
# ekg-statsd version without the unnecessary diffing optimisation
- ekg-statsd-0.2.2.0
# https://github.com/fpco/lts-haskell/issues/70
- fgl-5.5.3.1
- megaparsec-6.2.0
- parser-combinators-0.2.0

# This is for CI to pass --fast to all dependencies
apply-ghc-options: everything

# If you find it too restrictive, you can use `scripts/build/cardano-sl.sh' script
ghc-options:
  cardano-sl-util:       -Werror
  cardano-sl-core:       -Werror
  cardano-sl-db:         -Werror
  cardano-sl-ssc:        -Werror
  cardano-sl-infra:      -Werror
  cardano-sl-lrc:        -Werror
  cardano-sl-update:     -Werror
  cardano-sl-txp:        -Werror
  cardano-sl:            -Werror
  cardano-sl-tools:      -Werror
  cardano-sl-auxx:       -Werror
  cardano-sl-wallet:     -Werror
  cardano-sl-explorer:   -Werror
  cardano-sl-node:       -Werror<|MERGE_RESOLUTION|>--- conflicted
+++ resolved
@@ -22,11 +22,7 @@
 - node
 - tools
 - wallet
-<<<<<<< HEAD
-- wallet-new
-- explorer
-=======
->>>>>>> d1e18d53
+- wallet-new # The new (unreleased) version of the wallet
 
 - location:
     git: https://github.com/well-typed/cborg
