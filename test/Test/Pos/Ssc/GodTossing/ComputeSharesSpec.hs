-- | Specification of Pos.Ssc.GodTossing.Toss.Base.computeSharesdistr

module Test.Pos.Ssc.GodTossing.ComputeSharesSpec
       ( spec
       ) where

import           Control.Monad.Except  (runExcept)
import qualified Data.HashMap.Strict   as HM
import           Test.Hspec            (Expectation, Spec, describe, shouldBe)
import           Test.Hspec.QuickCheck (prop)
import           Universum

import           Pos.Arbitrary.Lrc     (GenesisMpcThd, InvalidRichmenStake (..),
                                        ValidRichmenStake (..))
import           Pos.Constants         (genesisMpcThd)
import           Pos.Core              (mkCoin)
import           Pos.Core.Coin         (coinPortionToDouble, sumCoins)
<<<<<<< HEAD
import           Pos.Lrc               (RichmenStake)
=======
import           Pos.Lrc               (RichmenStakes)
import           Pos.Lrc.Arbitrary     (GenesisMpcThd, InvalidRichmenStakes (..),
                                        ValidRichmenStakes (..))
>>>>>>> 73182dd3
import qualified Pos.Ssc.GodTossing    as T

spec :: Spec
spec = describe "computeSharesDistr" $ do
    prop emptyRichmenStakesDesc emptyRichmenStakes
    prop allRichmenGetShareDesc allRichmenGetShares
    prop invalidStakeErrorsDesc invalidStakeErrors
    prop totalStakeZeroDesc totalStakeIsZero
    prop validRichmenStakesWorksDesc validRichmenStakesWorks
  where
    emptyRichmenStakesDesc = "Fails to calculate a share distribution when the richmen\
    \ stake is empty."
    allRichmenGetShareDesc = "All richmen are awarded a non-zero share, and richmen who\
    \ do not participate in the share distribution are awarded none"
    invalidStakeErrorsDesc = "If the stake distribution has a 'StakeholderId' with\
    \ insufficient stake to participate in the distribution of shares, the distribution\
    \ fails to be calculated."
    totalStakeZeroDesc = "If the total stake is zero, then the distribution fails to be\
    \ calculated"
    validRichmenStakesWorksDesc = "Given a valid distribution of stake, calculating the\
    \ distribution of shares successfully works."

computeShares' :: RichmenStakes -> Either T.TossVerFailure T.SharesDistribution
computeShares' stake = runExcept $ T.computeSharesDistrPure stake genesisMpcThd

emptyRichmenStakes :: Expectation
emptyRichmenStakes =
    let emptyRes = computeShares' mempty
    in isLeft emptyRes `shouldBe` True

allRichmenGetShares :: ValidRichmenStakes GenesisMpcThd -> Bool
allRichmenGetShares (getValid -> richmen) =
    let outputStakeholder = computeShares' richmen
    in case outputStakeholder of
        Left _ -> False
        Right result ->
            (HM.keys richmen) == (HM.keys result) && (all (/= 0) result)

validRichmenStakesWorks :: ValidRichmenStakes GenesisMpcThd -> Bool
validRichmenStakesWorks (getValid -> richmen) =
    let outputStakeholder = computeShares' richmen
        totalCoins = sumCoins $ HM.elems richmen
        mpcThreshold = coinPortionToDouble genesisMpcThd
        minStake = mkCoin . ceiling $ (fromIntegral totalCoins) * mpcThreshold
    in case outputStakeholder of
        Left _  -> False
        Right _ -> all (\x -> x >= minStake && x > (mkCoin 0)) richmen

totalStakeIsZero :: ValidRichmenStakes GenesisMpcThd -> Bool
totalStakeIsZero (getValid -> richmen) =
    let zeroStake = richmen $> (mkCoin 0)
    in isLeft $ computeShares' zeroStake

invalidStakeErrors :: InvalidRichmenStakes GenesisMpcThd -> Bool
invalidStakeErrors (getInvalid -> richmen) =
    isLeft $ computeShares' richmen<|MERGE_RESOLUTION|>--- conflicted
+++ resolved
@@ -10,18 +10,12 @@
 import           Test.Hspec.QuickCheck (prop)
 import           Universum
 
-import           Pos.Arbitrary.Lrc     (GenesisMpcThd, InvalidRichmenStake (..),
-                                        ValidRichmenStake (..))
+import           Pos.Arbitrary.Lrc     (GenesisMpcThd, InvalidRichmenStakes (..),
+                                        ValidRichmenStakes (..))
 import           Pos.Constants         (genesisMpcThd)
 import           Pos.Core              (mkCoin)
 import           Pos.Core.Coin         (coinPortionToDouble, sumCoins)
-<<<<<<< HEAD
-import           Pos.Lrc               (RichmenStake)
-=======
 import           Pos.Lrc               (RichmenStakes)
-import           Pos.Lrc.Arbitrary     (GenesisMpcThd, InvalidRichmenStakes (..),
-                                        ValidRichmenStakes (..))
->>>>>>> 73182dd3
 import qualified Pos.Ssc.GodTossing    as T
 
 spec :: Spec
