-- | Specification of Pos.Txp.Toil.Utxo

module Test.Pos.Txp.Toil.UtxoSpec
       ( spec
       ) where

import           Universum

import           Control.Monad.Except  (runExceptT)
import           Data.List.NonEmpty    (NonEmpty ((:|)))
import qualified Data.List.NonEmpty    as NE
import qualified Data.Map              as M
import qualified Data.Vector           as V (fromList)
import           Serokell.Util         (allDistinct)
import           Test.Hspec            (Expectation, Spec, describe, expectationFailure,
                                        it)
import           Test.Hspec.QuickCheck (prop)
import           Test.QuickCheck       (Property, arbitrary, counterexample, property,
                                        (==>))

import           Pos.Arbitrary.Txp     (BadSigsTx (..), DoubleInputTx (..), GoodTx (..))
import           Pos.Core              (addressHash, checkPubKeyAddress,
                                        makePubKeyAddressBoot, makeScriptAddress, mkCoin,
                                        sumCoins)
import           Pos.Crypto            (SignTag (SignTx), checkSig, fakeSigner, hash,
                                        toPublic, unsafeHash, withHash)
import           Pos.Data.Attributes   (mkAttributes)
import           Pos.Script            (PlutusError (..), Script)
import           Pos.Script.Examples   (alwaysSuccessValidator, badIntRedeemer,
                                        goodIntRedeemer, goodIntRedeemerWithBlah,
                                        goodStdlibRedeemer, idValidator, intValidator,
                                        intValidatorWithBlah, multisigRedeemer,
                                        multisigValidator, shaStressRedeemer,
                                        sigStressRedeemer, stdlibValidator)
import           Pos.Txp               (MonadUtxoRead (utxoGet), ToilVerFailure (..),
<<<<<<< HEAD
                                        Tx (..), TxAux (..), TxIn (..), TxInWitness (..),
                                        TxOut (..), TxOutAux (..), TxSigData (..),
                                        TxWitness, Utxo, VTxContext (..),
                                        WitnessVerFailure (..), applyTxToUtxoPure,
                                        verifyTxUtxo, verifyTxUtxoPure)
=======
                                        Tx (..), TxAux (..), TxDistribution (..),
                                        TxIn (..), TxInWitness (..), TxOut (..),
                                        TxOutAux (..), TxSigData (..), TxWitness, Utxo,
                                        VTxContext (..), WitnessVerFailure (..),
                                        applyTxToUtxoPure, isTxInUnknown, verifyTxUtxo,
                                        verifyTxUtxoPure)
import           Pos.Types             (checkPubKeyAddress, makePubKeyAddress,
                                        makeScriptAddress, mkCoin, sumCoins)
>>>>>>> 7a146a78
import           Pos.Util              (SmallGenerator (..), nonrepeating, runGen)

----------------------------------------------------------------------------
-- Spec
----------------------------------------------------------------------------

spec :: Spec
spec = describe "Txp.Toil.Utxo" $ do
    describe "utxoGet @((->) Utxo)" $ do
        it "returns Nothing when given empty Utxo" $
            isNothing (utxoGet myTx (mempty @Utxo))
        prop description_findTxInUtxo findTxInUtxo
    describe "verifyTxUtxo" $ do
        prop description_verifyTxInUtxo verifyTxInUtxo
        prop description_validateGoodTx validateGoodTx
        prop description_badSigsTx badSigsTx
        prop description_doubleInputTx doubleInputTx
    describe "applyTxToUtxoPure" $ do
        prop description_applyTxToUtxoGood applyTxToUtxoGood
    scriptTxSpec
  where
    myTx = TxInUtxo myHash 0
    myHash = unsafeHash @Int32 0
    description_findTxInUtxo =
        "correctly finds the TxOut corresponding to (txHash, txIndex) when the key is in\
        \ the Utxo map, and doesn't find it otherwise"
    description_verifyTxInUtxo =
        "successfully verifies a transaction whose inputs are all present in the utxo\
        \ map"
    description_validateGoodTx =
        "validates a transaction whose inputs and well-formed transaction outputs"
    description_badSigsTx =
        "a transaction with inputs improperly signed is not validated"
    description_doubleInputTx =
        "a transaction that spends an input twice is not validated"
    description_applyTxToUtxoGood =
        "correctly removes spent outputs used as inputs in given transaction and\
        \ successfully adds this transaction's outputs to the utxo map"

----------------------------------------------------------------------------
-- Properties
----------------------------------------------------------------------------

findTxInUtxo :: TxIn -> TxOutAux -> Utxo -> Bool
findTxInUtxo key txO utxo =
    let utxo' = M.delete key utxo
        newUtxo = M.insert key txO utxo
    in (isJust $ utxoGet key newUtxo) && (isNothing $ utxoGet key utxo')

verifyTxInUtxo :: SmallGenerator GoodTx -> Property
verifyTxInUtxo (SmallGenerator (GoodTx ls)) =
    let txs = fmap (view _1) ls
        witness = V.fromList $ toList $ fmap (view _4) ls
        (ins, outs) = NE.unzip $ map (\(_, tIs, tOs, _) -> (tIs, tOs)) ls
        newTx = UnsafeTx ins (map toaOut outs) (mkAttributes ())
        utxo = foldr (\tx -> applyTxToUtxoPure (withHash tx)) mempty txs
        vtxContext = VTxContext False
        txAux = TxAux newTx witness
    in qcIsRight $ verifyTxUtxoPure vtxContext utxo txAux

badSigsTx :: SmallGenerator BadSigsTx -> Property
badSigsTx (SmallGenerator (getBadSigsTx -> ls)) =
    let (tx@UnsafeTx {..}, utxo, extendedInputs, txWits) =
            getTxFromGoodTx ls
        ctx = VTxContext False
        transactionVerRes =
            verifyTxUtxoPure ctx utxo $ TxAux tx txWits
        notAllSignaturesAreValid =
            any (signatureIsNotValid tx)
                (NE.zip (NE.fromList (toList txWits))
                        (map (fmap snd) extendedInputs))
    in notAllSignaturesAreValid ==> qcIsLeft transactionVerRes

doubleInputTx :: SmallGenerator DoubleInputTx -> Property
doubleInputTx (SmallGenerator (getDoubleInputTx -> ls)) =
    let ((tx@UnsafeTx {..}), utxo, _extendedInputs, txWits) =
            getTxFromGoodTx ls
        ctx = VTxContext False
        transactionVerRes =
            verifyTxUtxoPure ctx utxo $ TxAux tx txWits
        someInputsAreDuplicated =
            not $ allDistinct (toList _txInputs)
    in someInputsAreDuplicated ==> qcIsLeft transactionVerRes

validateGoodTx :: SmallGenerator GoodTx -> Property
validateGoodTx (SmallGenerator (getGoodTx -> ls)) =
    let quadruple@(tx, utxo, _, txWits) = getTxFromGoodTx ls
        ctx = VTxContext False
        transactionVerRes =
            verifyTxUtxoPure ctx utxo $ TxAux tx txWits
        transactionReallyIsGood = individualTxPropertyVerifier quadruple
    in transactionReallyIsGood ==> qcIsRight transactionVerRes

----------------------------------------------------------------------------
-- Helpers
----------------------------------------------------------------------------

type TxVerifyingTools =
    (Tx, Utxo, NonEmpty (Maybe (TxIn, TxOutAux)), TxWitness)

-- | This function takes the list inside a 'GoodTx' and related types, and
-- turns it into something 'verifyTx' can use:
--
-- * the transaction that the list holds
-- * the input resolver associated with that transaction
-- * the list of resolved inputs with all inputs in the transaction
getTxFromGoodTx
    :: NonEmpty (Tx, TxIn, TxOutAux, TxInWitness)
    -> TxVerifyingTools
getTxFromGoodTx ls =
    let txWitness = V.fromList $ toList $ fmap (view _4) ls
        _txOutputs = map (toaOut . view _3) ls
        _txInputs = map (view _2) ls
        utxo :: Utxo
        utxo =
            M.fromList
                [ (i, (TxOutAux (NE.head o)))
                | ((UnsafeTx _ o _), i, _, _) <- toList ls
                ]
        extendInput txIn = (txIn, ) <$> M.lookup txIn utxo
        extendedInputs :: NonEmpty (Maybe (TxIn, TxOutAux))
        extendedInputs = map extendInput _txInputs
        _txAttributes = mkAttributes ()
    in ((UnsafeTx {..}), utxo, extendedInputs, txWitness)

-- | This function, used in 'verifyGoodTx', takes a 'GoodTx' and checks that
-- each property verified by 'verifyTx' holds, meaning:
--
-- * sum of inputs ≥ sum of outputs;
-- * every input is signed properly;
-- * every input is a known unspent output.
-- It also checks that it has good structure w.r.t. 'verifyTxAlone'.
individualTxPropertyVerifier :: TxVerifyingTools -> Bool
individualTxPropertyVerifier (tx@UnsafeTx{..}, _, extendedInputs, txWits) =
    let hasGoodSum = txChecksum extendedInputs _txOutputs
        hasGoodInputs =
            all (signatureIsValid tx)
                (NE.zip (NE.fromList (toList txWits))
                        (map (fmap snd) extendedInputs))
    in hasGoodSum && hasGoodInputs

signatureIsValid
    :: Tx
    -> (TxInWitness, Maybe TxOutAux) -- ^ input witness +
                                     --    output spent by the input
    -> Bool
signatureIsValid tx (PkWitness{..}, Just TxOutAux{..}) =
    let txSigData = TxSigData
            { txSigTxHash = hash tx }
    in checkPubKeyAddress twKey (txOutAddress toaOut) &&
       checkSig SignTx twKey txSigData twSig
signatureIsValid _ _ = False

signatureIsNotValid
    :: Tx
    -> (TxInWitness, Maybe TxOutAux)
    -> Bool
signatureIsNotValid = not ... signatureIsValid

-- | This function takes a list of resolved inputs from a transaction, that
-- same transaction's outputs, and verifies that the input sum is greater than
-- the output sum.
txChecksum :: NonEmpty (Maybe (TxIn, TxOutAux)) -> NonEmpty TxOut -> Bool
txChecksum extendedInputs txOuts =
    let inpSum = sumCoins . map (txOutValue . toaOut . snd) $
                 catMaybes $ toList extendedInputs
        outSum = sumCoins $ map txOutValue txOuts
    in inpSum >= outSum

applyTxToUtxoGood :: (TxIn, TxOutAux)
                  -> M.Map TxIn TxOutAux
                  -> NonEmpty TxOutAux
                  -> Bool
applyTxToUtxoGood (txIn0, txOut0) txMap txOuts =
    let inpList = txIn0 :| M.keys txMap
        tx = UnsafeTx inpList (map toaOut txOuts) (mkAttributes ())
<<<<<<< HEAD
        utxoMap = M.fromList $ toList $ NE.zip inpList (txOut0 :| M.elems txMap)
        newUtxoMap = applyTxToUtxoPure (withHash tx) utxoMap
        newUtxos =
=======
        txDistr = TxDistribution (map toaDistr txOuts)
        -- Initial utxo
        initUtxo = M.fromList $ toList $ NE.zip inpList (txOut0 :| M.elems txMap)
        resultUtxo = applyTxToUtxoPure (withHash tx) txDistr initUtxo

        -- Inserted tx outputs
        newUtxosInputs =
>>>>>>> 7a146a78
            NE.fromList $
            (map (TxInUtxo (hash tx)) [0 ..]) `zip` toList txOuts
        -- Utxo without removed known inputs (we musn't remove unknown inputs)
        rmvUtxo = foldr M.delete initUtxo $ NE.filter (not . isTxInUnknown) inpList
        -- Expected Utxo after applying of the tx
        expectedUtxo = foldr (uncurry M.insert) rmvUtxo newUtxosInputs
    in expectedUtxo == resultUtxo

----------------------------------------------------------------------------
-- Script Txs spec
----------------------------------------------------------------------------

scriptTxSpec :: Spec
scriptTxSpec = describe "script transactions" $ do
    describe "good cases" $ do
        it "goodIntRedeemer + intValidator" $ do
            txShouldSucceed $ checkScriptTx
                intValidator
                (\_ -> ScriptWitness intValidator goodIntRedeemer)

        it "goodStdlibRedeemer + stdlibValidator" $ do
            txShouldSucceed $ checkScriptTx
                stdlibValidator
                (\_ -> ScriptWitness stdlibValidator goodStdlibRedeemer)

    describe "bad cases" $ do
        it "a P2PK tx spending a P2SH tx" $ do
            txShouldFailWithWitnessMismatch $ checkScriptTx
                alwaysSuccessValidator
                (\_ -> randomPkWitness)

        it "validator script provided in witness doesn't match \
           \the validator for which the address was created" $ do
            let witness = ScriptWitness intValidator goodIntRedeemer
            txShouldFailWithWitnessMismatch $ checkScriptTx
                alwaysSuccessValidator
                (const witness)

        it "validator script isn't a proper validator, \
           \redeemer script isn't a proper redeemer" $ do
            let res = checkScriptTx
                    goodIntRedeemer
                    (\_ -> ScriptWitness goodIntRedeemer intValidator)
            res `txShouldFailWithPlutus` PlutusExecutionFailure
                "The validator script is missing `validator` and \
                \the redeemer script is missing `redeemer`"

        it "redeemer >>= validator doesn't typecheck" $ do
            let res = checkScriptTx
                    idValidator
                    (\_ -> ScriptWitness idValidator goodIntRedeemer)
            res `txShouldFailWithPlutus` PlutusExecutionFailure
                "The validation result isn't of type Comp \
                \(i.e. neither success nor failure)"

        it "redeemer and validator define same names" $ do
            let res = checkScriptTx
                    intValidatorWithBlah
                    (\_ -> ScriptWitness
                               intValidatorWithBlah
                               goodIntRedeemerWithBlah)
            res `txShouldFailWithPlutus` PlutusExecutionFailure
                "There are overlapping declared names in \
                \these scripts: User \"blah\""

        it "redeemer >>= validator outputs 'failure'" $ do
            let res = checkScriptTx
                    intValidator
                    (\_ -> ScriptWitness intValidator badIntRedeemer)
            res `txShouldFailWithPlutus` PlutusReturnedFalse

    let sks@[sk1, sk2, sk3,  sk4] = runGen $ nonrepeating 4
    let     [pk1, pk2, pk3, _pk4] = map toPublic sks

    describe "multisig" $ do
        describe "1-of-1" $ do
            let val = multisigValidator 1 [addressHash pk1]
            it "good (1 provided)" $ do
                txShouldSucceed $ checkScriptTx val
                    (\sd -> ScriptWitness val
                        (multisigRedeemer sd [Just $ fakeSigner sk1]))
            it "bad (0 provided)" $ do
                let res = checkScriptTx val
                        (\sd -> ScriptWitness val
                            (multisigRedeemer sd [Nothing]))
                res `txShouldFailWithPlutus` PlutusReturnedFalse
            it "bad (1 provided, wrong sig)" $ do
                let res = checkScriptTx val
                        (\sd -> ScriptWitness val
                            (multisigRedeemer sd [Just $ fakeSigner sk2]))
                res `txShouldFailWithPlutus` PlutusReturnedFalse
        describe "2-of-3" $ do
            let val = multisigValidator 2 (map addressHash [pk1, pk2, pk3])
            it "good (2 provided)" $ do
                txShouldSucceed $ checkScriptTx val
                    (\sd -> ScriptWitness val
                        (multisigRedeemer sd
                          [ Just $ fakeSigner sk1
                          , Nothing
                          , Just $ fakeSigner sk3]))
            it "good (3 provided)" $ do
                txShouldSucceed $ checkScriptTx val
                    (\sd -> ScriptWitness val
                        (multisigRedeemer sd
                          [ Just $ fakeSigner sk1
                          , Just $ fakeSigner sk2
                          , Just $ fakeSigner sk3]))
            it "good (3 provided, 1 wrong)" $ do
                txShouldSucceed $ checkScriptTx val
                    (\sd -> ScriptWitness val
                        (multisigRedeemer sd
                         [Just $ fakeSigner sk1,
                          Just $ fakeSigner sk4,
                          Just $ fakeSigner sk3]))
            it "bad (1 provided)" $ do
                let res = checkScriptTx val
                        (\sd -> ScriptWitness val
                            (multisigRedeemer sd
                             [Just $ fakeSigner sk1, Nothing, Nothing]))
                res `txShouldFailWithPlutus` PlutusReturnedFalse
            it "bad (2 provided, length doesn't match)" $ do
                let res = checkScriptTx val
                        (\sd -> ScriptWitness val
                            (multisigRedeemer sd
                             [Just $ fakeSigner sk1, Just $ fakeSigner sk2]))
                res `txShouldFailWithPlutus` PlutusReturnedFalse
            it "bad (3 provided, 2 wrong)" $ do
                let res = checkScriptTx val
                        (\sd -> ScriptWitness val
                            (multisigRedeemer sd
                             [Just $ fakeSigner sk1, Just $ fakeSigner sk3, Just $ fakeSigner sk2]))
                res `txShouldFailWithPlutus` PlutusReturnedFalse

    describe "execution limits" $ do
        it "5-of-5 multisig is okay" $ do
            let val = multisigValidator 5 (replicate 5 (addressHash pk1))
            txShouldSucceed $ checkScriptTx val
                (\sd -> ScriptWitness val
                    (multisigRedeemer sd
                     (replicate 5 (Just $ fakeSigner sk1))))
        it "10-of-10 multisig is bad" $ do
            let val = multisigValidator 10 (replicate 10 (addressHash pk1))
            let res = checkScriptTx val
                    (\sd -> ScriptWitness val
                        (multisigRedeemer sd
                         (replicate 10 (Just $ fakeSigner sk1))))
            res `txShouldFailWithPlutus` PlutusExecutionFailure
                "Out of petrol."
        it "500 rounds of SHA3 is okay" $ do
            txShouldSucceed $ checkScriptTx idValidator
                (\_ -> ScriptWitness idValidator (shaStressRedeemer 500))
        it "1000 rounds of SHA3 is bad" $ do
            let res = checkScriptTx idValidator
                      (\_ -> ScriptWitness idValidator (shaStressRedeemer 1000))
            res `txShouldFailWithPlutus` PlutusExecutionFailure
                "Out of petrol."
        it "100 rounds of sigverify is okay" $ do
            txShouldSucceed $ checkScriptTx idValidator
                (\_ -> ScriptWitness idValidator (sigStressRedeemer 100))
        it "200 rounds of sigverify is bad" $ do
            let res = checkScriptTx idValidator
                      (\_ -> ScriptWitness idValidator (sigStressRedeemer 200))
            res `txShouldFailWithPlutus` PlutusExecutionFailure
                "Out of petrol."

  where
    -- Some random stuff we're going to use when building transactions
    randomPkOutput = runGen $ do
        key <- arbitrary
        return (TxOut (makePubKeyAddressBoot key) (mkCoin 1))
    randomPkWitness = runGen $
        PkWitness <$> arbitrary <*> arbitrary
    -- Make utxo with a single output; return utxo, the output, and an
    -- input that can be used to spend that output
    mkUtxo :: TxOut -> (TxIn, TxOut, Utxo)
    mkUtxo outp =
        let txid = unsafeHash ("nonexistent tx" :: Text)
<<<<<<< HEAD
        in  (TxIn txid 0, outp, one ((TxIn txid 0), (TxOutAux outp)))
=======
        in  (TxInUtxo txid 0, outp, one ((TxInUtxo txid 0), (TxOutAux outp [])))
>>>>>>> 7a146a78

    -- Do not verify versions
    vtxContext = VTxContext False

    -- Try to apply a transaction (with given utxo as context) and say
    -- whether it applied successfully
    tryApplyTx :: Utxo -> TxAux -> Either ToilVerFailure ()
    tryApplyTx utxo txa = runExceptT (() <$ verifyTxUtxo vtxContext txa) utxo

    -- Test tx1 against tx0. Tx0 will be a script transaction with given
    -- validator. Tx1 will be a P2PK transaction spending tx0 (with given
    -- input witness).
    checkScriptTx :: Script
                  -> (TxSigData -> TxInWitness)
                  -> Either ToilVerFailure ()
    checkScriptTx val mkWit =
        let (inp, _, utxo) = mkUtxo $
                TxOut (makeScriptAddress Nothing val) (mkCoin 1)
            tx = UnsafeTx (one inp) (one randomPkOutput) $ mkAttributes ()
            txSigData = TxSigData { txSigTxHash = hash tx }
            txAux = TxAux tx (one (mkWit txSigData))
        in tryApplyTx utxo txAux

----------------------------------------------------------------------------
-- Script tx testing utilities
----------------------------------------------------------------------------

-- | Script transaction should pass the check and return 'Right'.
txShouldSucceed :: Either ToilVerFailure () -> Expectation
txShouldSucceed test = whenLeft test $ \x ->
    expectationFailure $ "unexpected failure: " <> show x

-- | Transaction should fail with a 'ToilWitnessDoesntMatch' error.
txShouldFailWithWitnessMismatch :: Either ToilVerFailure () -> Expectation
txShouldFailWithWitnessMismatch = \case
    Left ToilWitnessDoesntMatch{} -> pass
    other -> expectationFailure $
        "expected: Left ToilWitnessDoesntMatch{..}\n" <>
        " but got: " <> show other

-- | Transaction should fail with a Plutus error.
txShouldFailWithPlutus :: Either ToilVerFailure () -> PlutusError -> Expectation
txShouldFailWithPlutus res err = case res of
    Left ToilInvalidWitness{..}
        | tiwReason == WitnessScriptError err -> pass
        | otherwise -> expectationFailure $
              "expected: " <> show (WitnessScriptError err) <> "\n" <>
              " but got: " <> show tiwReason
    other -> expectationFailure $
        "expected: Left ...: " <> show (WitnessScriptError err) <> "\n" <>
        " but got: " <> show other

----------------------------------------------------------------------------
-- General-purpose utilities
----------------------------------------------------------------------------

qcIsLeft :: Show b => Either a b -> Property
qcIsLeft (Left _) = property True
qcIsLeft (Right x) =
    counterexample ("expected Left, got Right (" ++ show x ++ ")") False

qcIsRight :: Show a => Either a b -> Property
qcIsRight (Right _) = property True
qcIsRight (Left x) =
    counterexample ("expected Right, got Left (" ++ show x ++ ")") False<|MERGE_RESOLUTION|>--- conflicted
+++ resolved
@@ -33,22 +33,11 @@
                                         multisigValidator, shaStressRedeemer,
                                         sigStressRedeemer, stdlibValidator)
 import           Pos.Txp               (MonadUtxoRead (utxoGet), ToilVerFailure (..),
-<<<<<<< HEAD
                                         Tx (..), TxAux (..), TxIn (..), TxInWitness (..),
                                         TxOut (..), TxOutAux (..), TxSigData (..),
                                         TxWitness, Utxo, VTxContext (..),
                                         WitnessVerFailure (..), applyTxToUtxoPure,
-                                        verifyTxUtxo, verifyTxUtxoPure)
-=======
-                                        Tx (..), TxAux (..), TxDistribution (..),
-                                        TxIn (..), TxInWitness (..), TxOut (..),
-                                        TxOutAux (..), TxSigData (..), TxWitness, Utxo,
-                                        VTxContext (..), WitnessVerFailure (..),
-                                        applyTxToUtxoPure, isTxInUnknown, verifyTxUtxo,
-                                        verifyTxUtxoPure)
-import           Pos.Types             (checkPubKeyAddress, makePubKeyAddress,
-                                        makeScriptAddress, mkCoin, sumCoins)
->>>>>>> 7a146a78
+                                        isTxInUnknown, verifyTxUtxo, verifyTxUtxoPure)
 import           Pos.Util              (SmallGenerator (..), nonrepeating, runGen)
 
 ----------------------------------------------------------------------------
@@ -225,19 +214,12 @@
 applyTxToUtxoGood (txIn0, txOut0) txMap txOuts =
     let inpList = txIn0 :| M.keys txMap
         tx = UnsafeTx inpList (map toaOut txOuts) (mkAttributes ())
-<<<<<<< HEAD
-        utxoMap = M.fromList $ toList $ NE.zip inpList (txOut0 :| M.elems txMap)
-        newUtxoMap = applyTxToUtxoPure (withHash tx) utxoMap
-        newUtxos =
-=======
-        txDistr = TxDistribution (map toaDistr txOuts)
         -- Initial utxo
         initUtxo = M.fromList $ toList $ NE.zip inpList (txOut0 :| M.elems txMap)
-        resultUtxo = applyTxToUtxoPure (withHash tx) txDistr initUtxo
+        resultUtxo = applyTxToUtxoPure (withHash tx) initUtxo
 
         -- Inserted tx outputs
         newUtxosInputs =
->>>>>>> 7a146a78
             NE.fromList $
             (map (TxInUtxo (hash tx)) [0 ..]) `zip` toList txOuts
         -- Utxo without removed known inputs (we musn't remove unknown inputs)
@@ -415,11 +397,7 @@
     mkUtxo :: TxOut -> (TxIn, TxOut, Utxo)
     mkUtxo outp =
         let txid = unsafeHash ("nonexistent tx" :: Text)
-<<<<<<< HEAD
-        in  (TxIn txid 0, outp, one ((TxIn txid 0), (TxOutAux outp)))
-=======
-        in  (TxInUtxo txid 0, outp, one ((TxInUtxo txid 0), (TxOutAux outp [])))
->>>>>>> 7a146a78
+        in  (TxInUtxo txid 0, outp, one ((TxInUtxo txid 0), (TxOutAux outp)))
 
     -- Do not verify versions
     vtxContext = VTxContext False
