{-# LANGUAGE AllowAmbiguousTypes #-}
{-# LANGUAGE TypeFamilies        #-}

-- | This module does some hard work related to block processing
-- logic, but not specific to any particular part of the
-- system. Contrary, modules like 'Pos.Block.Logic.VAR' unite logic
-- from multiple components into functions.

module Pos.Block.Slog.Logic
       ( mustDataBeKnown

       , MonadSlogBase
       , MonadSlogVerify
       , slogVerifyBlocks

       , MonadSlogApply
       , slogApplyBlocks
       , slogRollbackBlocks
       ) where

import           Universum

import           Control.Lens           (_Wrapped)
import           Control.Monad.Except   (MonadError (throwError))
import qualified Data.List.NonEmpty     as NE
<<<<<<< HEAD
=======
import qualified Data.Map               as M
import           Ether.Internal         (HasLens (..))
>>>>>>> 943ca7a3
import           Formatting             (build, sformat, (%))
import           Serokell.Util          (Color (Red), colorize)
import           Serokell.Util.Verify   (formatAllErrors, verResToMonadError)
import           System.Wlog            (WithLogger)

import           Pos.Binary.Core        ()
import           Pos.Block.BListener    (MonadBListener (..))
import           Pos.Block.Core         (Block, genBlockLeaders, mainBlockSlot)
import           Pos.Block.Pure         (verifyBlocks)
import           Pos.Block.Slog.Context (slogGetLastSlots, slogPutLastSlots)
import           Pos.Block.Slog.Types   (HasSlogContext, LastBlkSlots, SlogUndo (..))
import           Pos.Block.Types        (Blund, Undo (..))
import           Pos.Constants          (lastKnownBlockVersion)
import           Pos.Context            (lrcActionOnEpochReason)
import           Pos.Core               (BlockVersion (..), FlatSlotId,
                                         GenesisWStakeholders, HasCoreConstants,
                                         blkSecurityParam, difficultyL, epochIndexL,
                                         flattenSlotId, headerHash, headerHashG,
                                         prevBlockL)
import           Pos.DB                 (SomeBatchOp (..))
import           Pos.DB.Block           (MonadBlockDBWrite, blkGetHeader)
import           Pos.DB.Class           (MonadDBRead, dbPutBlund)
import           Pos.Exception          (assertionFailed, reportFatalError)
import qualified Pos.GState             as GS
import           Pos.Lrc.Context        (LrcContext)
import qualified Pos.Lrc.DB             as LrcDB
import           Pos.Slotting           (MonadSlots (getCurrentSlot), getSlottingDataMap,
                                         putEpochSlottingDataM)
import           Pos.Ssc.Class.Helpers  (SscHelpersClass (..))
import           Pos.Util               (HasLens (..), HasLens', inAssertMode, _neHead,
                                         _neLast)
import           Pos.Util.Chrono        (NE, NewestFirst (getNewestFirst),
                                         OldestFirst (..), toOldestFirst)



----------------------------------------------------------------------------
-- Helpers
----------------------------------------------------------------------------

-- | Check whether data from block must be fully known to our application.
--
-- We verify that data in blocks is known if protocol version used
-- by this software is greater than or equal to the adopted
-- version. That's because in this case:
-- 1. Authors of this software are aware of adopted version.
-- 2. Each issued block must be formed with respect to adopted version.
--
-- Comparison is quite tricky here. Table below demonstrates it.
--
--   Our | Adopted | Check?
-- ————————————————————————
-- 1.2.3 |  1.2.3  | Yes
-- 1.2.3 |  1.2.4  | No
-- 1.2.3 |  1.2.2  | No
-- 1.2.3 |  1.3.2  | No
-- 1.2.3 |  1.1.1  | Yes
-- 2.2.8 |  1.9.9  | Yes
--
-- If `(major, minor)` of our version is greater than of adopted
-- one, then check is certainly done. If it's equal, then check is
-- done only if `alt` component is the same as adopted one. In
-- other cases (i. e. when our `(major, minor)` is less than from
-- adopted version) check is not done.
mustDataBeKnown :: BlockVersion -> Bool
mustDataBeKnown adoptedBV =
    lastKnownMajMin > adoptedMajMin || lastKnownBlockVersion == adoptedBV
  where
    toMajMin BlockVersion {..} = (bvMajor, bvMinor)
    lastKnownMajMin = toMajMin lastKnownBlockVersion
    adoptedMajMin = toMajMin adoptedBV

----------------------------------------------------------------------------
-- VAR
----------------------------------------------------------------------------

-- | Set of basic constraints needed by Slog.
type MonadSlogBase ssc ctx m =
    ( MonadSlots ctx m
    , MonadIO m
    , SscHelpersClass ssc
    , MonadDBRead m
    , WithLogger m
    , HasCoreConstants
    )

-- | Set of constraints needed for Slog verification.
type MonadSlogVerify ssc ctx m =
    ( MonadSlogBase ssc ctx m
    , MonadReader ctx m
    , HasLens LrcContext ctx LrcContext
    )

-- | Verify everything from block that is not checked by other components.
-- All blocks must be from the same epoch.
slogVerifyBlocks
    :: forall ssc ctx m.
    ( MonadSlogVerify ssc ctx m
    , MonadError Text m
    , SscHelpersClass ssc
    )
    => OldestFirst NE (Block ssc)
    -> m (OldestFirst NE SlogUndo)
slogVerifyBlocks blocks = do
    curSlot <- getCurrentSlot
    (adoptedBV, adoptedBVD) <- GS.getAdoptedBVFull
    let dataMustBeKnown = mustDataBeKnown adoptedBV
    let headEpoch = blocks ^. _Wrapped . _neHead . epochIndexL
    leaders <-
        lrcActionOnEpochReason
            headEpoch
            (sformat
                 ("slogVerifyBlocks: there are no leaders for epoch " %build)
                 headEpoch)
            LrcDB.getLeaders
    -- We take head here, because blocks are in oldest first order and
    -- we know that all of them are from the same epoch. So if there
    -- is a genesis block, it must be head and only head.
    case blocks ^. _Wrapped . _neHead of
        (Left block) ->
            when (block ^. genBlockLeaders /= leaders) $
            throwError "Genesis block leaders don't match with LRC-computed"
        _ -> pass
    verResToMonadError formatAllErrors $
        verifyBlocks curSlot dataMustBeKnown adoptedBVD leaders blocks
    -- Here we need to compute 'SlogUndo'. When we add apply a block,
    -- we can remove one of the last slots stored in
    -- 'BlockExtra'. This removed slot must be put into 'SlogUndo'.
    lastSlots <- GS.getLastSlots
    let toFlatSlot = fmap (flattenSlotId . view mainBlockSlot) . rightToMaybe
    -- these slots will be added if we apply all blocks
    let newSlots = mapMaybe toFlatSlot (toList blocks)
    let combinedSlots :: OldestFirst [] FlatSlotId
        combinedSlots = lastSlots & _Wrapped %~ (<> newSlots)
    -- these slots will be removed if we apply all blocks, because we store
    -- only limited number of slots
    let removedSlots :: OldestFirst [] FlatSlotId
        removedSlots =
            combinedSlots & _Wrapped %~
            (take $ length combinedSlots - fromIntegral blkSecurityParam)
    -- Note: here we exploit the fact that genesis block can be only 'head'.
    -- If we have genesis block, then size of 'newSlots' will be less than
    -- number of blocks we verify. It means that there will definitely
    -- be 'Nothing' in the head of the result.
    --
    -- It also works fine if we store less than 'blkSecurityParam' slots.
    -- In this case we will use 'Nothing' for the oldest blocks.
    let slogUndo :: OldestFirst [] (Maybe FlatSlotId)
        slogUndo =
            map Just removedSlots & _Wrapped %~
            (replicate (length blocks - length removedSlots) Nothing <>)
    -- NE.fromList is safe here, because it's obvious that the size of
    -- 'slogUndo' is the same as the size of 'blocks'.
    return $ over _Wrapped NE.fromList $ map SlogUndo slogUndo

-- | Set of constraints necessary to apply/rollback blocks in Slog.
type MonadSlogApply ssc ctx m =
    ( MonadSlogBase ssc ctx m
    , MonadBlockDBWrite ssc m
    , MonadBListener m
    , MonadMask m
    , MonadReader ctx m
    , HasSlogContext ctx
    , HasLens' ctx GenesisWStakeholders
    )

-- {-# ANN slogApplyBlocks ("HLint: ignore Reduce duplication" :: Text) #-}
-- ↑ Doesn't work, HALP HALP
-- {-# ANN slogRollbackBlocks ("HLint: ignore Reduce duplication" :: Text) #-}
-- ↑ Doesn't work, HALP HALP
{-# ANN module ("HLint: ignore Reduce duplication" :: Text) #-}
-- ↑ I reduced duplication by introducing 'slogCommon', but it wants
-- more and I don't.

-- | This function does everything that should be done when blocks are
-- applied and is not done in other components.
slogApplyBlocks
    :: forall ssc ctx m. (MonadSlogApply ssc ctx m)
    => OldestFirst NE (Blund ssc)
    -> m SomeBatchOp
slogApplyBlocks blunds = do
    -- Note: it's important to put blunds first. The invariant is that
    -- the sequence of blocks corresponding to the tip must exist in
    -- BlockDB. If program is interrupted after we put blunds and
    -- before we update GState, this invariant won't be violated. If
    -- we update GState first, this invariant may be violated.
    mapM_ dbPutBlund blunds
    -- If the program is interrupted at this point (after putting on
    -- block), we will have a garbage block in BlockDB, but it's not a
    -- problem.
    bListenerBatch <- onApplyBlocks blunds

    let newestBlock = NE.last $ getOldestFirst blunds
        newestDifficulty = newestBlock ^. difficultyL
    let putTip = SomeBatchOp $ GS.PutTip $ headerHash newestBlock
    lastSlots <- slogGetLastSlots
    slogCommon @ssc (newLastSlots lastSlots)
    putDifficulty <- GS.getMaxSeenDifficulty <&> \x ->
        SomeBatchOp [GS.PutMaxSeenDifficulty newestDifficulty
                        | newestDifficulty > x]
    return $ SomeBatchOp
        [ putTip
        , putDifficulty
        , bListenerBatch
        , SomeBatchOp (blockExtraBatch lastSlots) ]
  where
    blocks = fmap fst blunds
    forwardLinks = map (view prevBlockL &&& view headerHashG) $ toList blocks
    forwardLinksBatch = map (uncurry GS.AddForwardLink) forwardLinks
    inMainBatch =
        toList $
        fmap (GS.SetInMainChain True . view headerHashG . fst) blunds
    mainBlocks = rights $ toList blocks
    newSlots = flattenSlotId . view mainBlockSlot <$> mainBlocks
    newLastSlots lastSlots = lastSlots & _Wrapped %~ updateLastSlots
    knownSlotsBatch lastSlots
        | null newSlots = []
        | otherwise = [GS.SetLastSlots $ newLastSlots lastSlots]
    -- Slots are in 'OldestFirst' order. So we put new slots to the
    -- end and drop old slots from the beginning.
    updateLastSlots lastSlots =
        leaveAtMostN (fromIntegral blkSecurityParam) (lastSlots ++ newSlots)
    leaveAtMostN :: Int -> [a] -> [a]
    leaveAtMostN n lst = drop (length lst - n) lst
    blockExtraBatch lastSlots =
        mconcat [knownSlotsBatch lastSlots, forwardLinksBatch, inMainBatch]

-- | This function does everything that should be done when rollback
-- happens and that is not done in other components.
slogRollbackBlocks ::
       forall ssc ctx m. MonadSlogApply ssc ctx m
    => NewestFirst NE (Blund ssc)
    -> m SomeBatchOp
slogRollbackBlocks blunds = do
    inAssertMode $ when (isGenesis0 (blocks ^. _Wrapped . _neLast)) $
        assertionFailed $
        colorize Red "FATAL: we are TRYING TO ROLLBACK 0-TH GENESIS block"
    -- We should never allow a situation when we summarily roll back by more
    -- than 'k' blocks
    maxSeenDifficulty <- GS.getMaxSeenDifficulty
    resultingDifficulty <-
        maybe 0 (view difficultyL) <$>
        blkGetHeader @ssc (NE.head (getNewestFirst blunds) ^. prevBlockL)
    when (maxSeenDifficulty >
          fromIntegral blkSecurityParam + resultingDifficulty) $
        reportFatalError "slogRollbackBlocks: the attempted rollback would \
                         \lead to a more than 'k' distance between tip and \
                         \last seen block, which is a security risk. Aborting."
    bListenerBatch <- onRollbackBlocks blunds
    let putTip =
            SomeBatchOp $ GS.PutTip $
            (NE.last $ getNewestFirst blunds) ^. prevBlockL
    lastSlots <- slogGetLastSlots
    slogCommon @ssc (newLastSlots lastSlots)
    return $
        SomeBatchOp
            [putTip, bListenerBatch, SomeBatchOp (blockExtraBatch lastSlots)]
  where
    blocks = fmap fst blunds
    inMainBatch =
        map (GS.SetInMainChain False . view headerHashG) $ toList blocks
    forwardLinksBatch =
        map (GS.RemoveForwardLink . view prevBlockL) $ toList blocks
    isGenesis0 (Left genesisBlk) = genesisBlk ^. epochIndexL == 0
    isGenesis0 (Right _)         = False
    lastSlotsToPrepend =
        mapMaybe (getSlogUndo . undoSlog . snd) $ toList (toOldestFirst blunds)
    newLastSlots lastSlots = lastSlots & _Wrapped %~ updateLastSlots
    dropEnd n xs = take (length xs - n) xs
    -- 'lastSlots' is what we currently store. It contains at most
    -- 'blkSecurityParam' slots. 'lastSlotsToPrepend' are slots for
    -- main blocks which are 'blkSecurityParam' far from the blocks we
    -- want to rollback.  Concatenation of these lists contains slots
    -- of some sequence of blocks. The last block in this sequence is
    -- the last block we rollback. The length of this sequence is
    -- 'min(total, n + blkSecurityParam)', where 'n' is the number of
    -- main blocks we want to rollback and 'total' is the total number
    -- of main blocks in our chain. So the final step is to drop last
    -- 'n' slots from this list.
    updateLastSlots lastSlots =
        dropEnd (length $ filter isRight $ toList blocks) $
        lastSlotsToPrepend ++
        lastSlots
    blockExtraBatch lastSlots =
        GS.SetLastSlots (newLastSlots lastSlots) :
        mconcat [forwardLinksBatch, inMainBatch]

-- Common actions for rollback and apply.
slogCommon
    :: MonadSlogApply ssc ctx m
    => LastBlkSlots
    -> m ()
slogCommon newLastSlots = do
    slogPutLastSlots newLastSlots
    -- We read from the database and write in the memory.
    -- TODO(ks): This is unsafe! We don't have control over sequentiality and
    -- use explicit indexing. It would be better if we have sorted EpochSlotData and
    -- pass it without the index.
    slotData <- M.toList . getSlottingDataMap <$> GS.getSlottingData
    forM_ slotData (uncurry putEpochSlottingDataM)<|MERGE_RESOLUTION|>--- conflicted
+++ resolved
@@ -23,11 +23,7 @@
 import           Control.Lens           (_Wrapped)
 import           Control.Monad.Except   (MonadError (throwError))
 import qualified Data.List.NonEmpty     as NE
-<<<<<<< HEAD
-=======
-import qualified Data.Map               as M
-import           Ether.Internal         (HasLens (..))
->>>>>>> 943ca7a3
+import qualified Data.Map.Strict        as M
 import           Formatting             (build, sformat, (%))
 import           Serokell.Util          (Color (Red), colorize)
 import           Serokell.Util.Verify   (formatAllErrors, verResToMonadError)
