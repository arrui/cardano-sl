{-# LANGUAGE TypeFamilies #-}

-- | Reporting functionality abstracted.
--
-- FIXME this is only about "misbehaviour metrics". Rename it.

module Pos.Reporting.MemState
       ( MisbehaviorMetrics (..)
       , HasMisbehaviorMetrics (..)
       , initializeMisbehaviorMetrics
       , mmRollbacks
       , mmSscFailures
       , mmIgnoredCommitments
       ) where

import           Control.Lens (makeLenses)
import qualified System.Metrics as Metrics
import           System.Metrics.Counter (Counter)
import           System.Metrics.Gauge (Gauge)
<<<<<<< HEAD
import           Pos.Util.Log (LoggerConfig)
=======
>>>>>>> 34900db6
import           Universum

import           Pos.System.Metrics.Constants (withCardanoNamespace)

-- | EKG metric values for misbehaviors
data MisbehaviorMetrics = MisbehaviorMetrics
    { _mmRollbacks          :: Gauge
    -- ^ Amount of rolled back blocks after latest fork
    , _mmSscFailures        :: Counter
    -- ^ Amount of SSC computation failures
    , _mmIgnoredCommitments :: Gauge
    -- ^ Number of epochs in a row without expected node's commitments
    }

makeLenses ''MisbehaviorMetrics

class HasMisbehaviorMetrics ctx where
    misbehaviorMetrics :: Lens' ctx (Maybe MisbehaviorMetrics)

initializeMisbehaviorMetrics :: MonadIO m => Metrics.Store -> m MisbehaviorMetrics
initializeMisbehaviorMetrics store = liftIO $ do
    _mmRollbacks <- Metrics.createGauge (withCardanoNamespace "BlockRollbacks") store
    _mmSscFailures <- Metrics.createCounter (withCardanoNamespace "SCCComputationFailures") store
    _mmIgnoredCommitments <- Metrics.createGauge (withCardanoNamespace "IgnoredCommitments") store
    return MisbehaviorMetrics{..}<|MERGE_RESOLUTION|>--- conflicted
+++ resolved
@@ -17,10 +17,7 @@
 import qualified System.Metrics as Metrics
 import           System.Metrics.Counter (Counter)
 import           System.Metrics.Gauge (Gauge)
-<<<<<<< HEAD
 import           Pos.Util.Log (LoggerConfig)
-=======
->>>>>>> 34900db6
 import           Universum
 
 import           Pos.System.Metrics.Constants (withCardanoNamespace)
