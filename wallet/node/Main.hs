{-# LANGUAGE AllowAmbiguousTypes #-}
{-# LANGUAGE CPP                 #-}
{-# LANGUAGE DataKinds           #-}
{-# LANGUAGE RankNTypes          #-}
{-# LANGUAGE ScopedTypeVariables #-}
{-# LANGUAGE TypeOperators       #-}

module Main
       ( main
       ) where

import           Universum

import           Control.Concurrent.STM (newTBQueueIO)
import           Data.Maybe (fromJust)
import           Formatting (build, sformat, (%))
import           Mockable (Production, runProduction)
import           System.Wlog (LoggerName, logInfo, modifyLoggerName)

import           Pos.Binary ()
import           Pos.Client.CLI (CommonNodeArgs (..), NodeArgs (..), getNodeParams)
import qualified Pos.Client.CLI as CLI
import           Pos.Communication (OutSpecs)
import           Pos.Communication.Util (ActionSpec (..))
import           Pos.Configuration (walletProductionApi, walletTxCreationDisabled)
import           Pos.Context (HasNodeContext)
import           Pos.DB.DB (initNodeDBs)
import           Pos.Diffusion.Types (Diffusion (..))
import           Pos.Launcher (ConfigurationOptions (..), HasConfigurations, NodeParams (..),
                               NodeResources (..), bracketNodeResources, loggerBracket, runNode,
                               withConfigurations)
import           Pos.Ssc.Types (SscParams)
import           Pos.Txp (txpGlobalSettings)
import           Pos.Util (lensOf, logException)
import           Pos.Util.CompileInfo (HasCompileInfo, retrieveCompileTimeInfo, withCompileInfo)
import           Pos.Util.UserSecret (usVss)
import           Pos.Wallet.Web (AddrCIdHashes (..), WalletWebMode, bracketWalletWS,
                                 bracketWalletWebDB, getSKById, notifierPlugin, runWRealMode,
<<<<<<< HEAD
                                 startPendingTxsResubmitter, walletServeWebFull, walletServerOuts)
import           Pos.Wallet.Web.State (cleanupAcidStatePeriodically, flushWalletStorage,
                                       getWalletAddresses)
import           Pos.Wallet.Web.Tracking.Decrypt (eskToWalletDecrCredentials)
import           Pos.Wallet.Web.Tracking.Sync (processSyncRequest, syncWallet)
import           Pos.Wallet.Web.Tracking.Types (SyncQueue)
=======
                                 startPendingTxsResubmitter, syncWalletsWithGState,
                                 walletServeWebFull, walletServerOuts)
import           Pos.Wallet.Web.State (askWalletDB, askWalletSnapshot, cleanupAcidStatePeriodically,
                                       flushWalletStorage, getWalletAddresses)
>>>>>>> a4a034ee
import           Pos.Web (serveWeb)
import           Pos.Worker.Types (WorkerSpec, worker)
import           Pos.WorkMode (WorkMode)

import           NodeOptions (WalletArgs (..), WalletNodeArgs (..), getWalletNodeOptions)

loggerName :: LoggerName
loggerName = "node"

----------------------------------------------------------------------------
-- Main action
----------------------------------------------------------------------------

actionWithWallet ::
       ( HasConfigurations
       , HasCompileInfo
       )
    => SscParams
    -> NodeParams
    -> WalletArgs
    -> Production ()
actionWithWallet sscParams nodeParams wArgs@WalletArgs {..} = do
    logInfo "Running `actionWithWallet'"
    bracketWalletWebDB walletDbPath walletRebuildDb $ \db ->
        bracketWalletWS $ \conn ->
            bracketNodeResources nodeParams sscParams
                txpGlobalSettings
                initNodeDBs $ \nr@NodeResources {..} -> do
                ref <- newIORef mempty
                syncRequestsQueue <- liftIO $ newTBQueueIO 50
                runWRealMode
                    db
                    conn
                    (AddrCIdHashes ref)
                    syncRequestsQueue
                    nr
                    (mainAction nr)
  where
    mainAction = runNodeWithInit $ do
        when (walletFlushDb) $ do
            putText "Flushing wallet db..."
            askWalletDB >>= flushWalletStorage
            putText "Resyncing wallets with blockchain..."
            syncWallets
    runNodeWithInit init nr =
        let (ActionSpec f, outs) = runNode nr allPlugins
         in (ActionSpec $ \s -> init >> f s, outs)
    convPlugins = (, mempty) . map (\act -> ActionSpec $ \_ -> act)
    syncWallets :: WalletWebMode ()
<<<<<<< HEAD
    syncWallets = getWalletAddresses >>= mapM_ (getSKById >=> syncWallet . eskToWalletDecrCredentials)
    resubmitterPlugins = ([ActionSpec $ \diffusion -> startPendingTxsResubmitter (sendTx diffusion)], mempty)
=======
    syncWallets = do
        ws  <- askWalletSnapshot
        sks <- mapM getSKById (getWalletAddresses ws)
        syncWalletsWithGState sks
    resubmitterPlugins = ([ActionSpec $ \diffusion -> askWalletDB >>=
                            \db -> startPendingTxsResubmitter db (sendTx diffusion)], mempty)
>>>>>>> a4a034ee
    notifierPlugins = ([ActionSpec $ \_ -> notifierPlugin], mempty)
    allPlugins :: HasConfigurations => ([WorkerSpec WalletWebMode], OutSpecs)
    allPlugins = mconcat [ convPlugins (plugins wArgs)
                         , walletProd wArgs
                         , acidCleanupWorker wArgs
                         , syncWalletWorker
                         , resubmitterPlugins
                         , notifierPlugins
                         ]

syncWalletWorker :: HasConfigurations => ([WorkerSpec WalletWebMode], OutSpecs)
syncWalletWorker =
    first one $ worker mempty $ const $
    modifyLoggerName (const "syncWalletWorker") $
    (view (lensOf @SyncQueue) >>= processSyncRequest)

acidCleanupWorker :: HasConfigurations => WalletArgs -> ([WorkerSpec WalletWebMode], OutSpecs)
acidCleanupWorker WalletArgs{..} =
    first one $ worker mempty $ const $
    modifyLoggerName (const "acidcleanup") $
    (askWalletDB >>= \db -> cleanupAcidStatePeriodically db walletAcidInterval)

walletProd ::
       ( HasConfigurations
       , HasCompileInfo
       )
    => WalletArgs
    -> ([WorkerSpec WalletWebMode], OutSpecs)
walletProd WalletArgs {..} = first one $ worker walletServerOuts $ \diffusion -> do
    logInfo $ sformat ("Production mode for API: "%build)
        walletProductionApi
    logInfo $ sformat ("Transaction submission disabled: "%build)
        walletTxCreationDisabled
    walletServeWebFull
        diffusion
        walletDebug
        walletAddress
        (Just walletTLSParams)

plugins ::
    ( WorkMode ctx m
    , HasNodeContext ctx
    , HasConfigurations
    , HasCompileInfo
    ) => WalletArgs -> [m ()]
plugins WalletArgs {..}
    | enableWeb = [serveWeb webPort (Just walletTLSParams)]
    | otherwise = []

action :: HasCompileInfo => WalletNodeArgs -> Production ()
action (WalletNodeArgs (cArgs@CommonNodeArgs{..}) (wArgs@WalletArgs{..})) =
    withConfigurations conf $ do
        CLI.printInfoOnStart cArgs
        logInfo $ "Wallet is enabled!"
        currentParams <- getNodeParams loggerName cArgs nodeArgs

        let vssSK = fromJust $ npUserSecret currentParams ^. usVss
        let sscParams = CLI.gtSscParams cArgs vssSK (npBehaviorConfig currentParams)

        actionWithWallet sscParams currentParams wArgs
  where
    nodeArgs :: NodeArgs
    nodeArgs = NodeArgs { behaviorConfigPath = Nothing }

    conf :: ConfigurationOptions
    conf = CLI.configurationOptions $ CLI.commonArgs cArgs


main :: IO ()
main = withCompileInfo $(retrieveCompileTimeInfo) $ do
    args <- getWalletNodeOptions
    let loggingParams = CLI.loggingParams loggerName (wnaCommonNodeArgs args)
    loggerBracket loggingParams . logException "node" . runProduction $ do
        logInfo "[Attention] Software is built with wallet part"
        action args<|MERGE_RESOLUTION|>--- conflicted
+++ resolved
@@ -36,19 +36,12 @@
 import           Pos.Util.UserSecret (usVss)
 import           Pos.Wallet.Web (AddrCIdHashes (..), WalletWebMode, bracketWalletWS,
                                  bracketWalletWebDB, getSKById, notifierPlugin, runWRealMode,
-<<<<<<< HEAD
                                  startPendingTxsResubmitter, walletServeWebFull, walletServerOuts)
-import           Pos.Wallet.Web.State (cleanupAcidStatePeriodically, flushWalletStorage,
-                                       getWalletAddresses)
+import           Pos.Wallet.Web.State (askWalletDB, askWalletSnapshot, cleanupAcidStatePeriodically,
+                                       flushWalletStorage, getWalletAddresses)
 import           Pos.Wallet.Web.Tracking.Decrypt (eskToWalletDecrCredentials)
 import           Pos.Wallet.Web.Tracking.Sync (processSyncRequest, syncWallet)
 import           Pos.Wallet.Web.Tracking.Types (SyncQueue)
-=======
-                                 startPendingTxsResubmitter, syncWalletsWithGState,
-                                 walletServeWebFull, walletServerOuts)
-import           Pos.Wallet.Web.State (askWalletDB, askWalletSnapshot, cleanupAcidStatePeriodically,
-                                       flushWalletStorage, getWalletAddresses)
->>>>>>> a4a034ee
 import           Pos.Web (serveWeb)
 import           Pos.Worker.Types (WorkerSpec, worker)
 import           Pos.WorkMode (WorkMode)
@@ -98,17 +91,12 @@
          in (ActionSpec $ \s -> init >> f s, outs)
     convPlugins = (, mempty) . map (\act -> ActionSpec $ \_ -> act)
     syncWallets :: WalletWebMode ()
-<<<<<<< HEAD
-    syncWallets = getWalletAddresses >>= mapM_ (getSKById >=> syncWallet . eskToWalletDecrCredentials)
-    resubmitterPlugins = ([ActionSpec $ \diffusion -> startPendingTxsResubmitter (sendTx diffusion)], mempty)
-=======
     syncWallets = do
-        ws  <- askWalletSnapshot
-        sks <- mapM getSKById (getWalletAddresses ws)
-        syncWalletsWithGState sks
+      ws  <- askWalletSnapshot
+      sks <- mapM getSKById (getWalletAddresses ws)
+      forM_ sks (syncWallet . eskToWalletDecrCredentials)
     resubmitterPlugins = ([ActionSpec $ \diffusion -> askWalletDB >>=
                             \db -> startPendingTxsResubmitter db (sendTx diffusion)], mempty)
->>>>>>> a4a034ee
     notifierPlugins = ([ActionSpec $ \_ -> notifierPlugin], mempty)
     allPlugins :: HasConfigurations => ([WorkerSpec WalletWebMode], OutSpecs)
     allPlugins = mconcat [ convPlugins (plugins wArgs)
