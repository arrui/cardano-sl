name:                cardano-sl-wallet
version:             1.1.0
synopsis:            Cardano SL - wallet
description:         Cardano SL - wallet
license:             MIT
license-file:        LICENSE
author:              Serokell
maintainer:          hi@serokell.io
copyright:           2017 IOHK
category:            Currency
build-type:          Simple
extra-source-files:  README.md
cabal-version:       >=1.10

Flag for-installer
  default:     False
  manual:      True

  description: Build a reduced set of components (only what is needed for the
               installer)

library
  hs-source-dirs:     src test
  exposed-modules:    Pos.Arbitrary.Wallet.Web.ClientTypes
                      Pos.Wallet
                      Pos.Wallet.Redirect
                      Pos.Wallet.WalletMode

                      Pos.Wallet.Aeson
                      Pos.Wallet.Aeson.ClientTypes
                      Pos.Wallet.Aeson.Options
                      Pos.Wallet.Aeson.Storage
                      Pos.Wallet.Aeson.WalletBackup

                      Pos.Wallet.Web
                      Pos.Wallet.Web.Account
                      Pos.Wallet.Web.Assurance
                      Pos.Wallet.Web.Api
                      Pos.Wallet.Web.Backup

                      Pos.Wallet.Web.ClientTypes
                      Pos.Wallet.Web.ClientTypes.Functions
                      Pos.Wallet.Web.ClientTypes.Instances
                      Pos.Wallet.Web.ClientTypes.Types
                      Pos.Wallet.Web.Error
                      Pos.Wallet.Web.Error.Types
                      Pos.Wallet.Web.Error.Util

                      Pos.Wallet.Web.Mode

                      Pos.Wallet.Web.Methods
                      Pos.Wallet.Web.Methods.Backup
                      Pos.Wallet.Web.Methods.History
                      Pos.Wallet.Web.Methods.Info
                      Pos.Wallet.Web.Methods.Logic
                      Pos.Wallet.Web.Methods.Misc
                      Pos.Wallet.Web.Methods.Payment
                      Pos.Wallet.Web.Methods.Redeem
                      Pos.Wallet.Web.Methods.Reporting
                      Pos.Wallet.Web.Methods.Restore
                      Pos.Wallet.Web.Methods.Txp
                      Pos.Wallet.Web.Pending
                      Pos.Wallet.Web.Pending.Types
                      Pos.Wallet.Web.Pending.Submission
                      Pos.Wallet.Web.Pending.Functions
                      Pos.Wallet.Web.Pending.Util
                      Pos.Wallet.Web.Pending.Worker

                      Pos.Wallet.Web.Server
                      Pos.Wallet.Web.Server.Handlers
                      Pos.Wallet.Web.Server.Launcher
                      Pos.Wallet.Web.Server.Runner

                      Pos.Wallet.Web.Sockets
                      Pos.Wallet.Web.Sockets.ConnSet
                      Pos.Wallet.Web.Sockets.Connection
                      Pos.Wallet.Web.Sockets.Notifier
                      Pos.Wallet.Web.Sockets.Types

                      Pos.Wallet.Web.State
                      Pos.Wallet.Web.State.Acidic
                      Pos.Wallet.Web.State.State
                      Pos.Wallet.Web.State.Storage
                      Pos.Wallet.Web.State.Transactions
                      Pos.Wallet.Web.State.Util

                      Pos.Wallet.Web.Swagger
                      Pos.Wallet.Web.Swagger.Instances.Schema
                      Pos.Wallet.Web.Swagger.Instances.Swagger
                      Pos.Wallet.Web.Swagger.Spec

                      Pos.Wallet.Web.Tracking
                      Pos.Wallet.Web.Tracking.BListener
                      Pos.Wallet.Web.Tracking.Decrypt
                      Pos.Wallet.Web.Tracking.Sync
                      Pos.Wallet.Web.Tracking.Modifier

                      Pos.Wallet.Web.Util

                      Pos.Util.BackupPhrase
                      Pos.Util.Mnemonics

                      -- shared test sources needed by tests of wallet-new
                      Test.Pos.Wallet.Web.Mode

  other-modules:        Paths_cardano_sl_wallet

  build-depends:        QuickCheck
                      , acid-state
                      , aeson >= 0.11.2.1
                      , async
                      , base
                      , base58-bytestring
                      , bytestring
                      , cardano-sl
                      , cardano-sl-block
                      , cardano-sl-client
                      , cardano-sl-core
                      , cardano-sl-crypto
                      , cardano-sl-delegation
                      , cardano-sl-generator
                      , cardano-sl-db
                      , cardano-sl-infra
                      , cardano-sl-ssc
                      , cardano-sl-txp
                      , cardano-sl-networking
                      , cardano-sl-update
                      , cardano-sl-util
                      , containers
                      , cryptonite
                      , data-default
                      , directory
                      , dlist
                      , ether
                      , exceptions
                      , filepath
                      , formatting
                      , hashable
                      , hspec
                      , lens
                      , log-warper
                      , memory
                      , monad-control
                      , mtl
                      , quickcheck-instances
                      , random
                      , reflection
                      , safe-exceptions
                      , safecopy
                      , semver
                      , serokell-util >= 0.1.3.4
                      , servant >= 0.8.1
                      , servant-generic
                      , servant-multipart >= 0.10
                      , servant-server >= 0.8.1
                      , servant-swagger
                      , servant-swagger-ui
                      , stm
                      , swagger2
                      , text
                      , text
                      , text-format
                      , time
                      , time-units
                      , transformers
                      , universum >= 0.1.11
                      , unliftio
                      , unordered-containers
                      , wai
                      , wai-websockets
                      , websockets
  if !os(windows)
    build-depends:      unix

  default-language:     Haskell2010
  ghc-options:         -Wall
                       -fno-warn-orphans
                       -O2

  default-extensions:   DeriveDataTypeable
                        DeriveGeneric
                        GeneralizedNewtypeDeriving
                        StandaloneDeriving
                        FlexibleContexts
                        FlexibleInstances
                        MultiParamTypeClasses
                        FunctionalDependencies
                        DefaultSignatures
                        NoImplicitPrelude
                        OverloadedStrings
                        RecordWildCards
                        TypeApplications
                        TupleSections
                        LambdaCase
                        ViewPatterns
                        MultiWayIf
                        ConstraintKinds
                        UndecidableInstances
                        BangPatterns
                        ScopedTypeVariables
                        TemplateHaskell
                        TypeOperators
                        GADTs
                        MonadFailDesugaring


  build-tools: cpphs >= 1.19
  ghc-options: -pgmP cpphs -optP --cpp

test-suite cardano-wallet-test
  main-is:             Test.hs
  other-modules:
                       -- Standard module with some magic
                       Spec

                       -- Basic mocks and instances
                       Test.Pos.Wallet.Web.Mode
                       Test.Pos.Wallet.Web.Util

                       -- Test scenarios
                       Test.Pos.Wallet.Web.AddressSpec

                       Test.Pos.Wallet.Web.Methods.LogicSpec
                       Test.Pos.Wallet.Web.Methods.PaymentSpec
                       Test.Pos.Wallet.Web.Methods.BackupDefaultAddressesSpec

                       Test.Pos.Wallet.Web.Tracking.SyncSpec

  type:                exitcode-stdio-1.0
  build-depends:       MonadRandom
                     , QuickCheck
                     , base
                     , cardano-sl
                     , cardano-sl-block
                     , cardano-sl-client
                     , cardano-sl-core
                     , cardano-sl-crypto
                     , cardano-sl-db
                     , cardano-sl-delegation
                     , cardano-sl-generator
                     , cardano-sl-infra
                     , cardano-sl-lrc
                     , cardano-sl-networking
                     , cardano-sl-ssc
                     , cardano-sl-txp
                     , cardano-sl-update
                     , cardano-sl-util
                     , cardano-sl-wallet
                     , containers
                     , data-default
                     , ether
                     , formatting
                     , hspec
                     , lens
                     , log-warper
                     , MonadRandom
                     , mtl
                     , serokell-util >= 0.1.3.4
                     , stm
                     , unordered-containers
                     , text-format
                     , universum >= 0.1.11

  hs-source-dirs:      test
  default-language:    Haskell2010
  ghc-options:         -threaded
                       -rtsopts
                       -Wall
                       -fno-warn-orphans

  -- linker speed up for linux
  if os(linux)
    ghc-options:       -optl-fuse-ld=gold
    ld-options:        -fuse-ld=gold

  default-extensions:   DeriveDataTypeable
                        DeriveGeneric
                        GeneralizedNewtypeDeriving
                        StandaloneDeriving
                        FlexibleContexts
                        FlexibleInstances
                        MultiParamTypeClasses
                        FunctionalDependencies
                        DefaultSignatures
                        NoImplicitPrelude
                        OverloadedStrings
                        RecordWildCards
                        TypeApplications
                        TupleSections
                        ViewPatterns
                        LambdaCase
                        MultiWayIf
                        ConstraintKinds
                        UndecidableInstances
                        BangPatterns
                        TemplateHaskell
                        ScopedTypeVariables
                        MonadFailDesugaring

  build-tools: cpphs >= 1.19
<<<<<<< HEAD
  ghc-options: -pgmP cpphs -optP --cpp
=======
  ghc-options: -pgmP cpphs -optP --cpp

  buildable:         True

executable cardano-swagger
  hs-source-dirs:      web-api-swagger
  main-is:             Main.hs
  if !flag(for-installer)
    build-depends:       aeson
                       , base
                       , bytestring
                       , cardano-sl
                       , cardano-sl-wallet
                       , lens
                       , optparse-applicative
                       , swagger2
                       , servant
                       , servant-server
                       , servant-multipart
                       , servant-swagger
                       , servant-swagger-ui
                       , text
                       , universum >= 0.1.11
  default-language:    Haskell2010
  ghc-options:         -threaded -rtsopts
                       -Wall
                       -fno-warn-orphans
                       -O2

  -- linker speed up for linux
  if os(linux)
    ghc-options:       -optl-fuse-ld=gold
    ld-options:        -fuse-ld=gold

  default-extensions:   BangPatterns
                        FlexibleContexts
                        FlexibleInstances
                        NoImplicitPrelude
                        TypeApplications
                        TypeOperators

  build-tools: cpphs >= 1.19
  ghc-options: -pgmP cpphs -optP --cpp

  if flag(for-installer)
    buildable: False
  else
    buildable: True

Test-suite unit-tests
  type:               exitcode-stdio-1.0
  default-language:   Haskell2010
  default-extensions: NoImplicitPrelude
  hs-source-dirs:     test
  main-is:            Test.hs
  other-modules:      Migrations
  ghc-options:        -Wall -threaded -pgmP cpphs -optP --cpp
  if os(linux)
    ghc-options:       -optl-fuse-ld=gold
    ld-options:        -fuse-ld=gold
  build-depends:      base
                    , cardano-sl
                    , cardano-sl-core
                    , cardano-sl-txp
                    , cardano-sl-wallet
                    , safecopy
                    , tasty
                    , tasty-quickcheck
                    , QuickCheck
                    , unordered-containers
                    , universum >= 0.1.11
>>>>>>> fe0549b7
<|MERGE_RESOLUTION|>--- conflicted
+++ resolved
@@ -208,7 +208,7 @@
   ghc-options: -pgmP cpphs -optP --cpp
 
 test-suite cardano-wallet-test
-  main-is:             Test.hs
+  main-is:             Test2.hs
   other-modules:
                        -- Standard module with some magic
                        Spec
@@ -298,57 +298,7 @@
                         MonadFailDesugaring
 
   build-tools: cpphs >= 1.19
-<<<<<<< HEAD
   ghc-options: -pgmP cpphs -optP --cpp
-=======
-  ghc-options: -pgmP cpphs -optP --cpp
-
-  buildable:         True
-
-executable cardano-swagger
-  hs-source-dirs:      web-api-swagger
-  main-is:             Main.hs
-  if !flag(for-installer)
-    build-depends:       aeson
-                       , base
-                       , bytestring
-                       , cardano-sl
-                       , cardano-sl-wallet
-                       , lens
-                       , optparse-applicative
-                       , swagger2
-                       , servant
-                       , servant-server
-                       , servant-multipart
-                       , servant-swagger
-                       , servant-swagger-ui
-                       , text
-                       , universum >= 0.1.11
-  default-language:    Haskell2010
-  ghc-options:         -threaded -rtsopts
-                       -Wall
-                       -fno-warn-orphans
-                       -O2
-
-  -- linker speed up for linux
-  if os(linux)
-    ghc-options:       -optl-fuse-ld=gold
-    ld-options:        -fuse-ld=gold
-
-  default-extensions:   BangPatterns
-                        FlexibleContexts
-                        FlexibleInstances
-                        NoImplicitPrelude
-                        TypeApplications
-                        TypeOperators
-
-  build-tools: cpphs >= 1.19
-  ghc-options: -pgmP cpphs -optP --cpp
-
-  if flag(for-installer)
-    buildable: False
-  else
-    buildable: True
 
 Test-suite unit-tests
   type:               exitcode-stdio-1.0
@@ -358,6 +308,7 @@
   main-is:            Test.hs
   other-modules:      Migrations
   ghc-options:        -Wall -threaded -pgmP cpphs -optP --cpp
+  buildable:          False
   if os(linux)
     ghc-options:       -optl-fuse-ld=gold
     ld-options:        -fuse-ld=gold
@@ -371,5 +322,4 @@
                     , tasty-quickcheck
                     , QuickCheck
                     , unordered-containers
-                    , universum >= 0.1.11
->>>>>>> fe0549b7
+                    , universum >= 0.1.11