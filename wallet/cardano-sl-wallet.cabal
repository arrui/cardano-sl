--- conflicted
+++ resolved
@@ -20,20 +20,14 @@
 
 library
   hs-source-dirs:     src
-<<<<<<< HEAD
-  exposed-modules:    Pos.Wallet
-=======
-  exposed-modules:    Pos.Aeson.ClientTypes
-                      Pos.Aeson.Storage
-                      Pos.Aeson.WalletBackup
-
+  exposed-modules:    
                       Pos.Wallet
->>>>>>> dccd5540
                       Pos.Wallet.Redirect
                       Pos.Wallet.WalletMode
 
                       Pos.Wallet.Aeson
                       Pos.Wallet.Aeson.ClientTypes
+                      Pos.Wallet.Aeson.Storage
                       Pos.Wallet.Aeson.WalletBackup
 
                       Pos.Wallet.Web
@@ -100,16 +94,12 @@
                       Pos.Wallet.Web.Tracking.Sync
                       Pos.Wallet.Web.Tracking.Modifier
 
-<<<<<<< HEAD
                       Pos.Wallet.Web.Util
+
+  other-modules:        Paths_cardano_sl_wallet
 
   build-depends:        acid-state
                       , aeson >= 0.11.2.1
-=======
-  other-modules:        Paths_cardano_sl_wallet
-
-  build-depends:        aeson >= 0.11.2.1
->>>>>>> dccd5540
                       , ansi-wl-pprint
                       , base
                       , base58-bytestring
