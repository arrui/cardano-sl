{-# LANGUAGE ScopedTypeVariables #-}
{-# LANGUAGE TypeFamilies        #-}

-- | Transaction creation and fees

module Pos.Wallet.Web.Methods.Payment
       ( MoneySource(..)
       , MonadFees
       , getMoneySourceUtxo
       , newPayment
       , newPaymentBatch
       , getTxFee
       ) where

import           Universum

<<<<<<< HEAD
import           Control.Monad.Except (runExcept)
import qualified Data.Map as M
import           Data.Time.Units (Second)
import           Mockable (Concurrently, Delay, Mockable, concurrently, delay)
import           Servant.Server (err405, errReasonPhrase)
import           System.Wlog (logDebug)

import           Pos.Client.KeyStorage (getSecretKeys)
import           Pos.Client.Txp.Addresses (MonadAddresses)
import           Pos.Client.Txp.Balances (MonadBalances (..))
import           Pos.Client.Txp.History (TxHistoryEntry (..))
import           Pos.Client.Txp.Network (prepareMTx)
import           Pos.Client.Txp.Util (InputSelectionPolicy (..), computeTxFee, runTxCreator)
import           Pos.Configuration (walletTxCreationDisabled)
import           Pos.Core (Address, Coin, HasConfiguration, TxAux (..), TxOut (..),
                           getCurrentTimestamp)
import           Pos.Core.Txp (_txOutputs)
import           Pos.Crypto (PassPhrase, SafeSigner, ShouldCheckPassphrase (..), checkPassMatches,
                             hash, withSafeSignerUnsafe)
import           Pos.DB (MonadGState)
import           Pos.Txp (TxFee (..), Utxo)
import           Pos.Util (eitherToThrow, maybeThrow)
import           Pos.Util.Servant (encodeCType)
import           Pos.Wallet.Aeson.ClientTypes ()
import           Pos.Wallet.Aeson.WalletBackup ()
import           Pos.Wallet.Web.Account (getSKByAddressPure, getSKById)
import           Pos.Wallet.Web.ClientTypes (AccountId (..), Addr, CCoin, CId, CTx (..),
                                             CWAddressMeta (..), NewBatchPayment (..), Wal,
                                             addrMetaToAccount)
import           Pos.Wallet.Web.Error (WalletError (..))
import           Pos.Wallet.Web.Methods.History (addHistoryTxMeta, constructCTx,
                                                 getCurChainDifficulty)
import           Pos.Wallet.Web.Methods.Misc (convertCIdTOAddrs)
import           Pos.Wallet.Web.Methods.Txp (MonadWalletTxFull, coinDistrToOutputs,
                                             getPendingAddresses, rewrapTxError,
                                             submitAndSaveNewPtx)
import           Pos.Wallet.Web.Pending (mkPendingTx)
import           Pos.Wallet.Web.State (AddressInfo (..), AddressLookupMode (Ever, Existing),
                                       WalletDbReader, WalletSnapshot, askWalletDB,
                                       askWalletSnapshot, getWalletSnapshot)
import           Pos.Wallet.Web.Util (decodeCTypeOrFail, getAccountAddrsOrThrow,
                                      getWalletAccountIds, getWalletAddrsDetector)
=======
import           Control.Exception                (throw)
import           Control.Monad.Except             (runExcept)
import qualified Data.Map                         as M
import           Data.Time.Units                  (Second)
import           Formatting                       (sformat, (%))
import qualified Formatting                       as F
import           Mockable                         (concurrently, delay)
import           Servant.Server                   (err405, errReasonPhrase)
import           System.Wlog                      (logDebug)

import           Pos.Aeson.ClientTypes            ()
import           Pos.Aeson.WalletBackup           ()
import           Pos.Client.Txp.Addresses         (MonadAddresses (..))
import           Pos.Client.Txp.Balances          (getOwnUtxos)
import           Pos.Client.Txp.History           (TxHistoryEntry (..))
import           Pos.Client.Txp.Util              (InputSelectionPolicy (..),
                                                   computeTxFee, runTxCreator)
import           Pos.Communication                (SendActions (..), prepareMTx)
import           Pos.Configuration                (HasNodeConfiguration,
                                                   walletTxCreationDisabled)
import           Pos.Core                         (Coin, HasConfiguration, addressF,
                                                   getCurrentTimestamp)
import           Pos.Crypto                       (PassPhrase, ShouldCheckPassphrase (..),
                                                   checkPassMatches, hash,
                                                   withSafeSignerUnsafe)
import           Pos.Infra.Configuration          (HasInfraConfiguration)
import           Pos.Ssc.GodTossing.Configuration (HasGtConfiguration)
import           Pos.Txp                          (TxFee (..), Utxo, UtxoModifier,
                                                   getUtxoModifier, withTxpLocalData,
                                                   _txOutputs)
import           Pos.Txp.Core                     (TxAux (..), TxOut (..))
import           Pos.Update.Configuration         (HasUpdateConfiguration)
import           Pos.Util                         (eitherToThrow, maybeThrow)
import           Pos.Util.LogSafe                 (logInfoS)
import           Pos.Wallet.KeyStorage            (getSecretKeys)
import           Pos.Wallet.Web.Account           (GenSeed (..), getSKByAddressPure,
                                                   getSKById)
import           Pos.Wallet.Web.ClientTypes       (AccountId (..), Addr, CCoin, CId,
                                                   CTx (..), NewBatchPayment (..), Wal,
                                                   mkCCoin)
import           Pos.Wallet.Web.Error             (WalletError (..))
import           Pos.Wallet.Web.Methods.History   (addHistoryTx, constructCTx,
                                                   getCurChainDifficulty)
import qualified Pos.Wallet.Web.Methods.Logic     as L
import           Pos.Wallet.Web.Methods.Txp       (coinDistrToOutputs,
                                                   getPendingAddresses, rewrapTxError,
                                                   submitAndSaveNewPtx)
import           Pos.Wallet.Web.Mode              (MonadWalletWebMode, WalletWebMode)
import           Pos.Wallet.Web.Pending           (mkPendingTx)
import           Pos.Wallet.Web.State             (AddressInfo (..),
                                                   AddressLookupMode (Ever, Existing),
                                                   WAddressMeta, WalletSnapshot,
                                                   askWalletDB, askWalletSnapshot,
                                                   getWalletSnapshot, wamAccount,
                                                   wamAddress, wamWalletId)
import           Pos.Wallet.Web.Util              (decodeCTypeOrFail,
                                                   getAccountAddrsOrThrow,
                                                   getWalletAccountIds,
                                                   getWalletAddrsDetector)
>>>>>>> fe0549b7

newPayment
    :: MonadWalletTxFull ctx m
    => (TxAux -> m Bool)
    -> PassPhrase
    -> AccountId
    -> CId Addr
    -> Coin
    -> InputSelectionPolicy
    -> m CTx
newPayment submitTx passphrase srcAccount dstAddress coin policy =
    -- This is done for two reasons:
    -- 1. In order not to overflow relay.
    -- 2. To let other things (e. g. block processing) happen if
    -- `newPayment`s are done continuously.
    notFasterThan (6 :: Second) $ do
      sendMoney
          submitTx
          passphrase
          (AccountMoneySource srcAccount)
          (one (dstAddress, coin))
          policy

newPaymentBatch
    :: MonadWalletTxFull ctx m
    => (TxAux -> m Bool)
    -> PassPhrase
    -> NewBatchPayment
    -> m CTx
newPaymentBatch submitTx passphrase NewBatchPayment {..} = do
    src <- decodeCTypeOrFail npbFrom
    notFasterThan (6 :: Second) $ do
      sendMoney
          submitTx
          passphrase
          (AccountMoneySource src)
          npbTo
          npbInputSelectionPolicy

type MonadFees ctx m =
    ( MonadCatch m
    , MonadGState m
    , WalletDbReader ctx m
    , MonadAddresses m
    , MonadBalances m
    , MonadIO m
    , HasConfiguration
    )

getTxFee
     :: MonadFees ctx m
     => AccountId
     -> CId Addr
     -> Coin
     -> InputSelectionPolicy
     -> m CCoin
getTxFee srcAccount dstAccount coin policy = do
    ws <- askWalletSnapshot
    let pendingAddrs = getPendingAddresses ws policy
    utxo <- getMoneySourceUtxo ws (AccountMoneySource srcAccount)
    outputs <- coinDistrToOutputs $ one (dstAccount, coin)
    TxFee fee <- rewrapTxError "Cannot compute transaction fee" $
        eitherToThrow =<< runTxCreator policy (computeTxFee pendingAddrs utxo outputs)
    pure $ encodeCType fee

data MoneySource
    = WalletMoneySource (CId Wal)
    | AccountMoneySource AccountId
    | AddressMoneySource WAddressMeta
    deriving (Show, Eq)

getMoneySourceAddresses :: MonadThrow m
                        => WalletSnapshot
                        -> MoneySource
                        -> m [WAddressMeta]
getMoneySourceAddresses _ (AddressMoneySource addrId) = return $ one addrId
getMoneySourceAddresses ws (AccountMoneySource accId) =
    map adiWAddressMeta <$> getAccountAddrsOrThrow ws Existing accId
getMoneySourceAddresses ws (WalletMoneySource wid) =
    concatMapM (getMoneySourceAddresses ws . AccountMoneySource)
               (getWalletAccountIds ws wid)

getSomeMoneySourceAccount :: MonadThrow m
                          => WalletSnapshot -> MoneySource -> m AccountId
getSomeMoneySourceAccount _ (AddressMoneySource addrId) =
    return $ addrId ^. wamAccount
getSomeMoneySourceAccount _ (AccountMoneySource accId) = return accId
getSomeMoneySourceAccount ws (WalletMoneySource wid) = do
    wAddr <- maybeThrow noWallets (head (getWalletAccountIds ws wid))
    getSomeMoneySourceAccount ws (AccountMoneySource wAddr)
  where
    noWallets = InternalError "Wallet has no accounts"

getMoneySourceWallet :: MoneySource -> CId Wal
getMoneySourceWallet (AddressMoneySource addrId) = addrId ^. wamWalletId
getMoneySourceWallet (AccountMoneySource accId)  = aiWId accId
getMoneySourceWallet (WalletMoneySource wid)     = wid

getMoneySourceUtxo :: (MonadThrow m, MonadBalances m)
                   => WalletSnapshot
                   -> MoneySource
                   -> m Utxo
getMoneySourceUtxo ws =
    getMoneySourceAddresses ws >=>
<<<<<<< HEAD
    mapM (decodeCTypeOrFail . cwamId) >=>
    getOwnUtxos
=======
    mapM (return . view wamAddress) >=>
    getOwnUtxos ws updates

-- [CSM-407] It should be moved to `Pos.Wallet.Web.Mode`, but
-- to make it possible all this mess should be neatly separated
-- to modules and refactored
instance
    ( HasConfiguration
    , HasNodeConfiguration
    , HasInfraConfiguration
    , HasGtConfiguration
    , HasUpdateConfiguration
    )
    => MonadAddresses Pos.Wallet.Web.Mode.WalletWebMode
  where
    type AddrData Pos.Wallet.Web.Mode.WalletWebMode = (AccountId, PassPhrase)
    getNewAddress (accId, passphrase) = do
        -- TODO(adinapoli) This looks like a code smell, can we
        -- remove this typeclass entirely?
        ws <- askWalletSnapshot
        wam <- L.newAddress_ ws RandomSeed passphrase accId
        return $ wam ^. wamAddress
>>>>>>> fe0549b7

sendMoney
    :: (MonadWalletTxFull ctx m)
    => (TxAux -> m Bool)
    -> PassPhrase
    -> MoneySource
    -> NonEmpty (CId Addr, Coin)
    -> InputSelectionPolicy
    -> m CTx
sendMoney submitTx passphrase moneySource dstDistr policy = do
    db <- askWalletDB
    ws <- getWalletSnapshot db
    when walletTxCreationDisabled $
        throwM err405
        { errReasonPhrase = "Transaction creation is disabled by configuration!"
        }
    let srcWallet = getMoneySourceWallet moneySource
    rootSk <- getSKById srcWallet
    checkPassMatches passphrase rootSk `whenNothing`
        throwM (RequestError "Passphrase doesn't match")

    addrMetas' <- getMoneySourceAddresses ws moneySource
    addrMetas <- nonEmpty addrMetas' `whenNothing`
        throwM (RequestError "Given money source has no addresses!")

    let srcAddrs = map (view wamAddress) addrMetas

    logDebug "sendMoney: processed addrs"

    let metasAndAddresses = M.fromList $ zip (toList srcAddrs) (toList addrMetas)
    allSecrets <- getSecretKeys

    let
        getSigner :: Address -> Maybe SafeSigner
        getSigner addr = do
          addrMeta <- M.lookup addr metasAndAddresses
          sk <- rightToMaybe . runExcept $
              getSKByAddressPure allSecrets (ShouldCheckPassphrase False) passphrase addrMeta
          withSafeSignerUnsafe sk (pure passphrase) pure

    relatedAccount <- getSomeMoneySourceAccount ws moneySource
    outputs <- coinDistrToOutputs dstDistr
    let pendingAddrs = getPendingAddresses ws policy
    th <- rewrapTxError "Cannot send transaction" $ do
        (txAux, inpTxOuts') <-
            prepareMTx getSigner pendingAddrs policy srcAddrs outputs (relatedAccount, passphrase)

        ts <- Just <$> getCurrentTimestamp
        let tx = taTx txAux
            txHash = hash tx
            inpTxOuts = toList inpTxOuts'
            dstAddrs  = map txOutAddress . toList $
                        _txOutputs tx
            th = THEntry txHash tx Nothing inpTxOuts dstAddrs ts
        ptx <- mkPendingTx ws srcWallet txHash txAux th

        th <$ submitAndSaveNewPtx db submitTx ptx

    -- We add TxHistoryEntry's meta created by us in advance
    -- to make TxHistoryEntry in CTx consistent with entry in history.
    _ <- addHistoryTxMeta db srcWallet th
    diff <- getCurChainDifficulty
    ws' <- getWalletSnapshot db
    let srcWalletAddrsDetector = getWalletAddrsDetector ws' Ever srcWallet

    logDebug "sendMoney: constructing response"
    fst <$> constructCTx ws' srcWallet srcWalletAddrsDetector diff th

----------------------------------------------------------------------------
-- Utilities
----------------------------------------------------------------------------

notFasterThan ::
       (Mockable Concurrently m, Mockable Delay m) => Second -> m a -> m a
notFasterThan time action = fst <$> concurrently action (delay time)<|MERGE_RESOLUTION|>--- conflicted
+++ resolved
@@ -14,7 +14,6 @@
 
 import           Universum
 
-<<<<<<< HEAD
 import           Control.Monad.Except (runExcept)
 import qualified Data.Map as M
 import           Data.Time.Units (Second)
@@ -42,82 +41,20 @@
 import           Pos.Wallet.Aeson.WalletBackup ()
 import           Pos.Wallet.Web.Account (getSKByAddressPure, getSKById)
 import           Pos.Wallet.Web.ClientTypes (AccountId (..), Addr, CCoin, CId, CTx (..),
-                                             CWAddressMeta (..), NewBatchPayment (..), Wal,
-                                             addrMetaToAccount)
+                                             NewBatchPayment (..), Wal)
 import           Pos.Wallet.Web.Error (WalletError (..))
 import           Pos.Wallet.Web.Methods.History (addHistoryTxMeta, constructCTx,
                                                  getCurChainDifficulty)
-import           Pos.Wallet.Web.Methods.Misc (convertCIdTOAddrs)
 import           Pos.Wallet.Web.Methods.Txp (MonadWalletTxFull, coinDistrToOutputs,
                                              getPendingAddresses, rewrapTxError,
                                              submitAndSaveNewPtx)
 import           Pos.Wallet.Web.Pending (mkPendingTx)
 import           Pos.Wallet.Web.State (AddressInfo (..), AddressLookupMode (Ever, Existing),
-                                       WalletDbReader, WalletSnapshot, askWalletDB,
-                                       askWalletSnapshot, getWalletSnapshot)
+                                       HasWAddressMeta (..), WAddressMeta (..), WalletDbReader,
+                                       WalletSnapshot, askWalletDB, askWalletSnapshot,
+                                       getWalletSnapshot, wamAccount)
 import           Pos.Wallet.Web.Util (decodeCTypeOrFail, getAccountAddrsOrThrow,
                                       getWalletAccountIds, getWalletAddrsDetector)
-=======
-import           Control.Exception                (throw)
-import           Control.Monad.Except             (runExcept)
-import qualified Data.Map                         as M
-import           Data.Time.Units                  (Second)
-import           Formatting                       (sformat, (%))
-import qualified Formatting                       as F
-import           Mockable                         (concurrently, delay)
-import           Servant.Server                   (err405, errReasonPhrase)
-import           System.Wlog                      (logDebug)
-
-import           Pos.Aeson.ClientTypes            ()
-import           Pos.Aeson.WalletBackup           ()
-import           Pos.Client.Txp.Addresses         (MonadAddresses (..))
-import           Pos.Client.Txp.Balances          (getOwnUtxos)
-import           Pos.Client.Txp.History           (TxHistoryEntry (..))
-import           Pos.Client.Txp.Util              (InputSelectionPolicy (..),
-                                                   computeTxFee, runTxCreator)
-import           Pos.Communication                (SendActions (..), prepareMTx)
-import           Pos.Configuration                (HasNodeConfiguration,
-                                                   walletTxCreationDisabled)
-import           Pos.Core                         (Coin, HasConfiguration, addressF,
-                                                   getCurrentTimestamp)
-import           Pos.Crypto                       (PassPhrase, ShouldCheckPassphrase (..),
-                                                   checkPassMatches, hash,
-                                                   withSafeSignerUnsafe)
-import           Pos.Infra.Configuration          (HasInfraConfiguration)
-import           Pos.Ssc.GodTossing.Configuration (HasGtConfiguration)
-import           Pos.Txp                          (TxFee (..), Utxo, UtxoModifier,
-                                                   getUtxoModifier, withTxpLocalData,
-                                                   _txOutputs)
-import           Pos.Txp.Core                     (TxAux (..), TxOut (..))
-import           Pos.Update.Configuration         (HasUpdateConfiguration)
-import           Pos.Util                         (eitherToThrow, maybeThrow)
-import           Pos.Util.LogSafe                 (logInfoS)
-import           Pos.Wallet.KeyStorage            (getSecretKeys)
-import           Pos.Wallet.Web.Account           (GenSeed (..), getSKByAddressPure,
-                                                   getSKById)
-import           Pos.Wallet.Web.ClientTypes       (AccountId (..), Addr, CCoin, CId,
-                                                   CTx (..), NewBatchPayment (..), Wal,
-                                                   mkCCoin)
-import           Pos.Wallet.Web.Error             (WalletError (..))
-import           Pos.Wallet.Web.Methods.History   (addHistoryTx, constructCTx,
-                                                   getCurChainDifficulty)
-import qualified Pos.Wallet.Web.Methods.Logic     as L
-import           Pos.Wallet.Web.Methods.Txp       (coinDistrToOutputs,
-                                                   getPendingAddresses, rewrapTxError,
-                                                   submitAndSaveNewPtx)
-import           Pos.Wallet.Web.Mode              (MonadWalletWebMode, WalletWebMode)
-import           Pos.Wallet.Web.Pending           (mkPendingTx)
-import           Pos.Wallet.Web.State             (AddressInfo (..),
-                                                   AddressLookupMode (Ever, Existing),
-                                                   WAddressMeta, WalletSnapshot,
-                                                   askWalletDB, askWalletSnapshot,
-                                                   getWalletSnapshot, wamAccount,
-                                                   wamAddress, wamWalletId)
-import           Pos.Wallet.Web.Util              (decodeCTypeOrFail,
-                                                   getAccountAddrsOrThrow,
-                                                   getWalletAccountIds,
-                                                   getWalletAddrsDetector)
->>>>>>> fe0549b7
 
 newPayment
     :: MonadWalletTxFull ctx m
@@ -222,33 +159,8 @@
                    -> m Utxo
 getMoneySourceUtxo ws =
     getMoneySourceAddresses ws >=>
-<<<<<<< HEAD
-    mapM (decodeCTypeOrFail . cwamId) >=>
+    mapM (return . view wamAddress) >=>
     getOwnUtxos
-=======
-    mapM (return . view wamAddress) >=>
-    getOwnUtxos ws updates
-
--- [CSM-407] It should be moved to `Pos.Wallet.Web.Mode`, but
--- to make it possible all this mess should be neatly separated
--- to modules and refactored
-instance
-    ( HasConfiguration
-    , HasNodeConfiguration
-    , HasInfraConfiguration
-    , HasGtConfiguration
-    , HasUpdateConfiguration
-    )
-    => MonadAddresses Pos.Wallet.Web.Mode.WalletWebMode
-  where
-    type AddrData Pos.Wallet.Web.Mode.WalletWebMode = (AccountId, PassPhrase)
-    getNewAddress (accId, passphrase) = do
-        -- TODO(adinapoli) This looks like a code smell, can we
-        -- remove this typeclass entirely?
-        ws <- askWalletSnapshot
-        wam <- L.newAddress_ ws RandomSeed passphrase accId
-        return $ wam ^. wamAddress
->>>>>>> fe0549b7
 
 sendMoney
     :: (MonadWalletTxFull ctx m)
