--- conflicted
+++ resolved
@@ -10,18 +10,10 @@
 
 import           Universum
 
-<<<<<<< HEAD
-import           Control.Monad.Except             (runExcept)
-import           Control.Exception                (throw)
-import           Formatting                       (sformat, (%))
-import qualified Formatting                       as F
-=======
 import           Control.Exception                (throw)
 import           Control.Monad.Except             (runExcept)
 import           Formatting                       (sformat, (%))
 import qualified Formatting                       as F
-import           System.Wlog                      (logInfo)
->>>>>>> d88a558d
 
 import           Pos.Aeson.ClientTypes            ()
 import           Pos.Aeson.WalletBackup           ()
@@ -42,10 +34,7 @@
 import           Pos.Txp.Core                     (TxAux (..), TxOut (..))
 import           Pos.Update.Configuration         (HasUpdateConfiguration)
 import           Pos.Util                         (eitherToThrow, maybeThrow)
-<<<<<<< HEAD
 import           Pos.Util.LogSafe                 (logInfoS)
-=======
->>>>>>> d88a558d
 import           Pos.Wallet.KeyStorage            (getSecretKeys)
 import           Pos.Wallet.Web.Account           (GenSeed (..), getSKByAddressPure,
                                                    getSKById)
@@ -54,29 +43,18 @@
                                                    CWAddressMeta (..), Wal,
                                                    addrMetaToAccount, mkCCoin)
 import           Pos.Wallet.Web.Error             (WalletError (..))
-<<<<<<< HEAD
-import           Pos.Wallet.Web.Methods.History   (addHistoryTx)
-=======
 import           Pos.Wallet.Web.Methods.History   (addHistoryTx, constructCTx,
                                                    getCurChainDifficulty)
->>>>>>> d88a558d
 import qualified Pos.Wallet.Web.Methods.Logic     as L
 import           Pos.Wallet.Web.Methods.Txp       (coinDistrToOutputs, rewrapTxError,
                                                    submitAndSaveNewPtx)
 import           Pos.Wallet.Web.Mode              (MonadWalletWebMode, WalletWebMode)
 import           Pos.Wallet.Web.Pending           (mkPendingTx)
-<<<<<<< HEAD
-import           Pos.Wallet.Web.State             (AddressLookupMode (Existing))
-import           Pos.Wallet.Web.Util              (decodeCTypeOrFail,
-                                                   getAccountAddrsOrThrow,
-                                                   getWalletAccountIds)
-=======
 import           Pos.Wallet.Web.State             (AddressLookupMode (Ever, Existing))
 import           Pos.Wallet.Web.Util              (decodeCTypeOrFail,
                                                    getAccountAddrsOrThrow,
                                                    getWalletAccountIds,
                                                    getWalletAddrsSet)
->>>>>>> d88a558d
 
 newPayment
     :: MonadWalletWebMode m
