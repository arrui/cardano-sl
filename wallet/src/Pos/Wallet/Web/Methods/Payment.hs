{-# LANGUAGE ScopedTypeVariables #-}
{-# LANGUAGE TypeFamilies        #-}

-- | Transaction creation and fees

module Pos.Wallet.Web.Methods.Payment
       ( newPayment
       , getTxFee
       ) where

import           Universum

import qualified Data.List.NonEmpty             as NE
import           Formatting                     (sformat, (%))
import qualified Formatting                     as F
import           System.Wlog                    (logInfo)

import           Pos.Aeson.ClientTypes          ()
import           Pos.Aeson.WalletBackup         ()
import           Pos.Client.Txp.Addresses       (MonadAddresses (..))
import           Pos.Client.Txp.Balances        (getOwnUtxos)
import           Pos.Client.Txp.History         (TxHistoryEntry (..))
import           Pos.Client.Txp.Util            (computeTxFee, runTxCreator)
import           Pos.Communication              (SendActions (..), prepareMTx)
import           Pos.Configuration              (HasNodeConfiguration)
import           Pos.Core                       (Coin, HasConfiguration, addressF,
                                                 getCurrentTimestamp)
import           Pos.Crypto                     (PassPhrase, hash, withSafeSigners)
import           Pos.Infra.Configuration        (HasInfraConfiguration)
import           Pos.Ssc.GodTossing.Configuration (HasGtConfiguration)
import           Pos.Txp                        (TxFee (..), Utxo, _txOutputs)
import           Pos.Txp.Core                   (TxAux (..), TxOut (..))
import           Pos.Util                       (eitherToThrow, maybeThrow)
<<<<<<< HEAD
import           Pos.Util.Servant               (encodeCType)
=======
import           Pos.Update.Configuration       (HasUpdateConfiguration)
>>>>>>> f5c68c86
import           Pos.Wallet.Web.Account         (GenSeed (..), getSKByAccAddr)
import           Pos.Wallet.Web.ClientTypes     (AccountId (..), Addr, CAddress (..),
                                                 CCoin, CId, CTx (..), CWAddressMeta (..),
                                                 Wal, addrMetaToAccount)
import           Pos.Wallet.Web.Error           (WalletError (..))
import           Pos.Wallet.Web.Methods.History (addHistoryTx)
import qualified Pos.Wallet.Web.Methods.Logic   as L
import           Pos.Wallet.Web.Methods.Txp     (coinDistrToOutputs, rewrapTxError,
                                                 submitAndSaveNewPtx)
import           Pos.Wallet.Web.Mode            (MonadWalletWebMode, WalletWebMode)
import           Pos.Wallet.Web.Pending         (mkPendingTx)
import           Pos.Wallet.Web.State           (AddressLookupMode (Existing))
import           Pos.Wallet.Web.Util            (decodeCTypeOrFail,
                                                 getAccountAddrsOrThrow,
                                                 getWalletAccountIds)


newPayment
    :: MonadWalletWebMode m
    => SendActions m
    -> PassPhrase
    -> AccountId
    -> CId Addr
    -> Coin
    -> m CTx
newPayment sa passphrase srcAccount dstAccount coin =
    sendMoney
        sa
        passphrase
        (AccountMoneySource srcAccount)
        (one (dstAccount, coin))

getTxFee
     :: MonadWalletWebMode m
     => AccountId
     -> CId Addr
     -> Coin
     -> m CCoin
getTxFee srcAccount dstAccount coin = do
    utxo <- getMoneySourceUtxo (AccountMoneySource srcAccount)
    outputs <- coinDistrToOutputs $ one (dstAccount, coin)
    TxFee fee <- rewrapTxError "Cannot compute transaction fee" $
        eitherToThrow =<< runTxCreator (computeTxFee utxo outputs)
    pure $ encodeCType fee

data MoneySource
    = WalletMoneySource (CId Wal)
    | AccountMoneySource AccountId
    | AddressMoneySource CWAddressMeta
    deriving (Show, Eq)

getMoneySourceAddresses :: MonadWalletWebMode m => MoneySource -> m [CWAddressMeta]
getMoneySourceAddresses (AddressMoneySource addrId) = return $ one addrId
getMoneySourceAddresses (AccountMoneySource accId) =
    getAccountAddrsOrThrow Existing accId
getMoneySourceAddresses (WalletMoneySource wid) =
    getWalletAccountIds wid >>=
    concatMapM (getMoneySourceAddresses . AccountMoneySource)

getSomeMoneySourceAccount :: MonadWalletWebMode m => MoneySource -> m AccountId
getSomeMoneySourceAccount (AddressMoneySource addrId) =
    return $ addrMetaToAccount addrId
getSomeMoneySourceAccount (AccountMoneySource accId) = return accId
getSomeMoneySourceAccount (WalletMoneySource wid) = do
    wAddr <- (head <$> getWalletAccountIds wid) >>= maybeThrow noWallets
    getSomeMoneySourceAccount (AccountMoneySource wAddr)
  where
    noWallets = InternalError "Wallet has no accounts"

getMoneySourceWallet :: MoneySource -> CId Wal
getMoneySourceWallet (AddressMoneySource addrId) = cwamWId addrId
getMoneySourceWallet (AccountMoneySource accId)  = aiWId accId
getMoneySourceWallet (WalletMoneySource wid)     = wid

getMoneySourceUtxo :: MonadWalletWebMode m => MoneySource -> m Utxo
getMoneySourceUtxo =
    getMoneySourceAddresses >=>
    mapM (decodeCTypeOrFail . cwamId) >=>
    getOwnUtxos

-- [CSM-407] It should be moved to `Pos.Wallet.Web.Mode`, but
-- to make it possible all this mess should be neatly separated
-- to modules and refactored
instance
    ( HasConfiguration
    , HasNodeConfiguration
    , HasInfraConfiguration
    , HasGtConfiguration
    , HasUpdateConfiguration
    )
    => MonadAddresses Pos.Wallet.Web.Mode.WalletWebMode
  where
    type AddrData Pos.Wallet.Web.Mode.WalletWebMode = (AccountId, PassPhrase)
    getNewAddress (accId, passphrase) = do
        clientAddress <- L.newAddress RandomSeed passphrase accId
        decodeCTypeOrFail (cadId clientAddress)

sendMoney
    :: MonadWalletWebMode m
    => SendActions m
    -> PassPhrase
    -> MoneySource
    -> NonEmpty (CId Addr, Coin)
    -> m CTx
sendMoney SendActions{..} passphrase moneySource dstDistr = do
    addrMetas' <- getMoneySourceAddresses moneySource
    addrMetas <- nonEmpty addrMetas' `whenNothing`
        throwM (RequestError "Given money source has no addresses!")
    sks <- forM addrMetas $ getSKByAccAddr passphrase
    srcAddrs <- forM addrMetas $ decodeCTypeOrFail . cwamId

    withSafeSigners sks (pure passphrase) $ \mss -> do
        ss <- maybeThrow (RequestError "Passphrase doesn't match") mss

        let hdwSigner = NE.zip ss srcAddrs
            srcWallet = getMoneySourceWallet moneySource

        relatedAccount <- getSomeMoneySourceAccount moneySource
        outputs <- coinDistrToOutputs dstDistr
        (th, dstAddrs) <-
            rewrapTxError "Cannot send transaction" $ do
                (txAux, inpTxOuts') <-
                    prepareMTx hdwSigner outputs (relatedAccount, passphrase)

                ts <- Just <$> getCurrentTimestamp
                let tx = taTx txAux
                    txHash = hash tx
                    inpTxOuts = toList inpTxOuts'
                    dstAddrs  = map txOutAddress . toList $
                                _txOutputs tx
                    th = THEntry txHash tx Nothing inpTxOuts dstAddrs ts
                ptx <- mkPendingTx srcWallet txHash txAux th

                (th, dstAddrs) <$ submitAndSaveNewPtx enqueueMsg ptx

        logInfo $
            sformat ("Successfully spent money from "%
                     listF ", " addressF % " addresses on " %
                     listF ", " addressF)
            (toList srcAddrs)
            dstAddrs

        addHistoryTx srcWallet th
  where
     listF separator formatter =
         F.later $ fold . intersperse separator . fmap (F.bprint formatter)<|MERGE_RESOLUTION|>--- conflicted
+++ resolved
@@ -10,47 +10,45 @@
 
 import           Universum
 
-import qualified Data.List.NonEmpty             as NE
-import           Formatting                     (sformat, (%))
-import qualified Formatting                     as F
-import           System.Wlog                    (logInfo)
+import qualified Data.List.NonEmpty               as NE
+import           Formatting                       (sformat, (%))
+import qualified Formatting                       as F
+import           System.Wlog                      (logInfo)
 
-import           Pos.Aeson.ClientTypes          ()
-import           Pos.Aeson.WalletBackup         ()
-import           Pos.Client.Txp.Addresses       (MonadAddresses (..))
-import           Pos.Client.Txp.Balances        (getOwnUtxos)
-import           Pos.Client.Txp.History         (TxHistoryEntry (..))
-import           Pos.Client.Txp.Util            (computeTxFee, runTxCreator)
-import           Pos.Communication              (SendActions (..), prepareMTx)
-import           Pos.Configuration              (HasNodeConfiguration)
-import           Pos.Core                       (Coin, HasConfiguration, addressF,
-                                                 getCurrentTimestamp)
-import           Pos.Crypto                     (PassPhrase, hash, withSafeSigners)
-import           Pos.Infra.Configuration        (HasInfraConfiguration)
+import           Pos.Aeson.ClientTypes            ()
+import           Pos.Aeson.WalletBackup           ()
+import           Pos.Client.Txp.Addresses         (MonadAddresses (..))
+import           Pos.Client.Txp.Balances          (getOwnUtxos)
+import           Pos.Client.Txp.History           (TxHistoryEntry (..))
+import           Pos.Client.Txp.Util              (computeTxFee, runTxCreator)
+import           Pos.Communication                (SendActions (..), prepareMTx)
+import           Pos.Configuration                (HasNodeConfiguration)
+import           Pos.Core                         (Coin, HasConfiguration, addressF,
+                                                   getCurrentTimestamp)
+import           Pos.Crypto                       (PassPhrase, hash, withSafeSigners)
+import           Pos.Infra.Configuration          (HasInfraConfiguration)
 import           Pos.Ssc.GodTossing.Configuration (HasGtConfiguration)
-import           Pos.Txp                        (TxFee (..), Utxo, _txOutputs)
-import           Pos.Txp.Core                   (TxAux (..), TxOut (..))
-import           Pos.Util                       (eitherToThrow, maybeThrow)
-<<<<<<< HEAD
-import           Pos.Util.Servant               (encodeCType)
-=======
-import           Pos.Update.Configuration       (HasUpdateConfiguration)
->>>>>>> f5c68c86
-import           Pos.Wallet.Web.Account         (GenSeed (..), getSKByAccAddr)
-import           Pos.Wallet.Web.ClientTypes     (AccountId (..), Addr, CAddress (..),
-                                                 CCoin, CId, CTx (..), CWAddressMeta (..),
-                                                 Wal, addrMetaToAccount)
-import           Pos.Wallet.Web.Error           (WalletError (..))
-import           Pos.Wallet.Web.Methods.History (addHistoryTx)
-import qualified Pos.Wallet.Web.Methods.Logic   as L
-import           Pos.Wallet.Web.Methods.Txp     (coinDistrToOutputs, rewrapTxError,
-                                                 submitAndSaveNewPtx)
-import           Pos.Wallet.Web.Mode            (MonadWalletWebMode, WalletWebMode)
-import           Pos.Wallet.Web.Pending         (mkPendingTx)
-import           Pos.Wallet.Web.State           (AddressLookupMode (Existing))
-import           Pos.Wallet.Web.Util            (decodeCTypeOrFail,
-                                                 getAccountAddrsOrThrow,
-                                                 getWalletAccountIds)
+import           Pos.Txp                          (TxFee (..), Utxo, _txOutputs)
+import           Pos.Txp.Core                     (TxAux (..), TxOut (..))
+import           Pos.Update.Configuration         (HasUpdateConfiguration)
+import           Pos.Util                         (eitherToThrow, maybeThrow)
+import           Pos.Util.Servant                 (encodeCType)
+import           Pos.Wallet.Web.Account           (GenSeed (..), getSKByAccAddr)
+import           Pos.Wallet.Web.ClientTypes       (AccountId (..), Addr, CAddress (..),
+                                                   CCoin, CId, CTx (..),
+                                                   CWAddressMeta (..), Wal,
+                                                   addrMetaToAccount)
+import           Pos.Wallet.Web.Error             (WalletError (..))
+import           Pos.Wallet.Web.Methods.History   (addHistoryTx)
+import qualified Pos.Wallet.Web.Methods.Logic     as L
+import           Pos.Wallet.Web.Methods.Txp       (coinDistrToOutputs, rewrapTxError,
+                                                   submitAndSaveNewPtx)
+import           Pos.Wallet.Web.Mode              (MonadWalletWebMode, WalletWebMode)
+import           Pos.Wallet.Web.Pending           (mkPendingTx)
+import           Pos.Wallet.Web.State             (AddressLookupMode (Existing))
+import           Pos.Wallet.Web.Util              (decodeCTypeOrFail,
+                                                   getAccountAddrsOrThrow,
+                                                   getWalletAccountIds)
 
 
 newPayment
