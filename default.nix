let
  localLib = import ./lib.nix;
in
{ system ? builtins.currentSystem
, config ? {}
, gitrev ? localLib.commitIdFromGitRepo ./.git
, pkgs ? (import (localLib.fetchNixPkgs) { inherit system config; })
# profiling slows down performance by 50% so we don't enable it by default
, enableProfiling ? false
, enableDebugging ? false
}:

with pkgs.lib;
with pkgs.haskell.lib;

let
  addConfigureFlags = flags: drv: overrideCabal drv (drv: {
    configureFlags = flags;
  });
  addGitRev = subject: subject.overrideAttrs (drv: { GITREV = gitrev; });
  cardanoPkgs = ((import ./pkgs { inherit pkgs; }).override {
    overrides = self: super: {
      cardano-sl-core = overrideCabal super.cardano-sl-core (drv: {
        configureFlags = [
          "-f-asserts"
        ];
      });

      cardano-sl = overrideCabal super.cardano-sl (drv: {
        # production full nodes shouldn't use wallet as it means different constants
        configureFlags = (drv.configureFlags or []) ++ [
          "-f-asserts"
        ];
        testTarget = "--log=test.log || (sleep 10 && kill $TAILPID && false)";
        preCheck = ''
          mkdir -p dist/test
          touch dist/test/test.log
          tail -F dist/test/test.log &
          export TAILPID=$!
        '';
        postCheck = ''
          sleep 10
          kill $TAILPID
        '';
        # waiting on load-command size fix in dyld
        doCheck = ! pkgs.stdenv.isDarwin;
        enableExecutableProfiling = enableProfiling;
        passthru = {
          inherit enableProfiling;
        };
      });
<<<<<<< HEAD
=======
      cardano-sl-core = overrideCabal super.cardano-sl-core (drv: {
        configureFlags = (drv.configureFlags or []) ++ [
          "-f-asserts"
          "-f-dev-mode"
          "--ghc-options=-DGITREV=${gitrev}"
        ];
      });
>>>>>>> d483ab47

      cardano-sl-auxx = addGitRev super.cardano-sl-auxx;
      cardano-sl-node = addGitRev super.cardano-sl-node;
      cardano-sl-wallet = addGitRev (justStaticExecutables super.cardano-sl-wallet);
      cardano-sl-tools = justStaticExecutables (overrideCabal super.cardano-sl-tools (drv: {
        # waiting on load-command size fix in dyld
        doCheck = ! pkgs.stdenv.isDarwin;
      }));

      cardano-sl-static = justStaticExecutables self.cardano-sl;
      cardano-sl-explorer-static = addGitRev (justStaticExecutables self.cardano-sl-explorer);
      cardano-report-server-static = justStaticExecutables self.cardano-report-server;

      # Undo configuration-nix.nix change to hardcode security binary on darwin
      # This is needed for macOS binary not to fail during update system (using http-client-tls)
      # Instead, now the binary is just looked up in $PATH as it should be installed on any macOS
      x509-system = overrideDerivation super.x509-system (drv: {
        postPatch = ":";
      });

      # Gold linker fixes
      cryptonite = addConfigureFlags ["--ghc-option=-optl-pthread"] super.cryptonite;

      # Darwin fixes upstreamed in nixpkgs commit 71bebd52547f4486816fd320bb3dc6314f139e67
      hinotify = if pkgs.stdenv.isDarwin then self.hfsevents else super.hinotify;
      hfsevents = self.callPackage ./pkgs/hfsevents.nix { inherit (pkgs.darwin.apple_sdk.frameworks) Cocoa CoreServices; };
      fsnotify = if pkgs.stdenv.isDarwin
        then addBuildDepend (dontCheck super.fsnotify) pkgs.darwin.apple_sdk.frameworks.Cocoa
        else dontCheck super.fsnotify;

      mkDerivation = args: super.mkDerivation (args // {
        enableLibraryProfiling = enableProfiling;
      } // optionalAttrs enableDebugging {
        # TODO: DEVOPS-355
        dontStrip = true;
        configureFlags = (args.configureFlags or []) ++ [ "--ghc-options=-g --disable-executable-stripping --disable-library-stripping" ];
      });
    };
  });
  upstream = {
    stack2nix = import (pkgs.fetchFromGitHub {
      owner = "input-output-hk";
      repo = "stack2nix";
      rev = "be52e67113332280911bcc4924d42f90e21f1144";
      sha256 = "13n7gjyzll3prvdsb6kjyxk9g0by5bv0q34ld7a2nbvdcl1q67fb";
    }) { inherit pkgs; };
    inherit (pkgs) purescript;
  };
in cardanoPkgs // upstream<|MERGE_RESOLUTION|>--- conflicted
+++ resolved
@@ -21,7 +21,7 @@
   cardanoPkgs = ((import ./pkgs { inherit pkgs; }).override {
     overrides = self: super: {
       cardano-sl-core = overrideCabal super.cardano-sl-core (drv: {
-        configureFlags = [
+        configureFlags = (drv.configureFlags or []) ++ [
           "-f-asserts"
         ];
       });
@@ -49,16 +49,6 @@
           inherit enableProfiling;
         };
       });
-<<<<<<< HEAD
-=======
-      cardano-sl-core = overrideCabal super.cardano-sl-core (drv: {
-        configureFlags = (drv.configureFlags or []) ++ [
-          "-f-asserts"
-          "-f-dev-mode"
-          "--ghc-options=-DGITREV=${gitrev}"
-        ];
-      });
->>>>>>> d483ab47
 
       cardano-sl-auxx = addGitRev super.cardano-sl-auxx;
       cardano-sl-node = addGitRev super.cardano-sl-node;
