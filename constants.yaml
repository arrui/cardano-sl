k: 2
slotDurationSec: 10
networkDiameter: 3
neighboursSendThreshold: 4
genesisN: 3
maxLocalTxs: 10000
defaultPeers: []
sysTimeBroadcastSlots: 6
mpcSendInterval: 12 # must be less than (k * slotDuration - networkDiameter)
mdNoBlocksSlotThreshold: 10
mdNoCommitmentsEpochThreshold: 3
<<<<<<< HEAD
vssMaxTTL : 100 # epochs
=======
protocolMagic: 0
enchancedMessageBroadcast: 2
updateServers: []
>>>>>>> 3d09bee2
<|MERGE_RESOLUTION|>--- conflicted
+++ resolved
@@ -9,10 +9,7 @@
 mpcSendInterval: 12 # must be less than (k * slotDuration - networkDiameter)
 mdNoBlocksSlotThreshold: 10
 mdNoCommitmentsEpochThreshold: 3
-<<<<<<< HEAD
 vssMaxTTL : 100 # epochs
-=======
 protocolMagic: 0
 enchancedMessageBroadcast: 2
-updateServers: []
->>>>>>> 3d09bee2
+updateServers: []