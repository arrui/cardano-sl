--- conflicted
+++ resolved
@@ -26,20 +26,11 @@
        , ensureModeIs600
        ) where
 
-<<<<<<< HEAD
-import           Control.Exception     (onException)
-import           Control.Lens          (makeLenses, to)
-import qualified Data.ByteString       as BS
-import           Data.Default          (Default (..))
-import           Formatting            (build, formatToString, (%))
-=======
 import           Control.Exception          (onException)
 import           Control.Lens               (makeLenses, to)
-import           Data.Binary.Get            (label)
-import qualified Data.ByteString.Lazy       as BSL
+import qualified Data.ByteString            as BS
 import           Data.Default               (Default (..))
 import           Formatting                 (build, formatToString, (%))
->>>>>>> 69e89614
 import qualified Prelude
 import           Serokell.Util.Text         (listJson)
 import           System.FileLock            (FileLock, SharedExclusive (..), lockFile,
@@ -47,15 +38,9 @@
 import qualified Turtle                     as T
 import           Universum
 
-<<<<<<< HEAD
-import           Pos.Binary.Class      (Bi (..), decodeFull, encode, label, putField)
-import           Pos.Binary.Crypto     ()
-import           Pos.Crypto            (EncryptedSecretKey, SecretKey, VssKeyPair)
-=======
-import           Pos.Binary.Class           (Bi (..), decodeFull, encode)
+import           Pos.Binary.Class           (Bi (..), decodeFull, encode, label, putField)
 import           Pos.Binary.Crypto          ()
 import           Pos.Crypto                 (EncryptedSecretKey, SecretKey, VssKeyPair)
->>>>>>> 69e89614
 
 import           Pos.Types                  (Address)
 import           System.Directory           (renameFile)
