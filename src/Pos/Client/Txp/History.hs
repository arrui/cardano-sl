--- conflicted
+++ resolved
@@ -36,31 +36,17 @@
 import qualified Ether
 import           System.Wlog                 (WithLogger)
 
-<<<<<<< HEAD
-import           Pos.Block.Core              (Block, mainBlockTxPayload)
+import           Pos.Block.Core              (Block, MainBlock, mainBlockSlot,
+                                              mainBlockTxPayload)
 import           Pos.Block.Types             (Blund)
-import           Pos.Context.Context         (GenesisUtxo (..))
+import           Pos.Context                 (GenesisUtxo, genesisUtxoM)
 import           Pos.Core                    (Address, ChainDifficulty, HeaderHash,
-                                              difficultyL)
+                                              Timestamp (..), difficultyL)
 import           Pos.Crypto                  (WithHash (..), withHash)
 import           Pos.DB                      (MonadDBRead, MonadGState, MonadRealDB)
 import qualified Pos.DB.Block                as DB
 import qualified Pos.DB.GState               as GS
-import           Pos.Slotting                (MonadSlots)
-=======
-import           Pos.Block.Core               (Block, mainBlockSlot, mainBlockTxPayload)
-import           Pos.Constants                (blkSecurityParam)
-import           Pos.Context.Context          (GenesisUtxo (..))
-import           Pos.Core                     (Address, ChainDifficulty, HeaderHash,
-                                               Timestamp (..), difficultyL, prevBlockL)
-import           Pos.Crypto                   (WithHash (..), withHash)
-import           Pos.DB                       (MonadDBRead, MonadGState, MonadRealDB)
-import qualified Pos.DB.Block                 as DB
-import           Pos.DB.Error                 (DBError (..))
-import qualified Pos.DB.GState                as GS
-import           Pos.Slotting                 (MonadSlots, SlottingData (..),
-                                               getSlotStartPure)
->>>>>>> 98300a4c
+import           Pos.Slotting                (MonadSlots, getSlotStartPure)
 import           Pos.Ssc.Class               (SscHelpersClass)
 #ifdef WITH_EXPLORER
 import           Pos.Explorer.Txp.Local      (eTxProcessTransaction)
@@ -123,9 +109,8 @@
 
         applyTxToUtxo wh dist
 
-<<<<<<< HEAD
         let acc' = if pr (incomings ++ outgoings)
-                   then (THEntry txId tx inputs Nothing incomings outgoings : acc)
+                   then (THEntry txId tx inputs Nothing incomings outgoings Nothing : acc)
                    else acc
         go rest acc'
 
@@ -136,74 +121,34 @@
     -> [(WithHash Tx, TxWitness, TxDistribution)]
     -> m [TxHistoryEntry]
 getRelatedTxsByAddrs addrs = getTxsByPredicate $ any (`elem` addrs)
-=======
-        return $ do
-            guard . not . null $
-                HS.fromList (incomings ++ outgoings) `HS.intersection` addrs
-            return $ THEntry txId tx inputs Nothing incomings outgoings Nothing
->>>>>>> 98300a4c
 
 -- | Given a full blockchain, derive address history and Utxo
 -- TODO: Such functionality will still be useful for merging
 -- blockchains when wallet state is ready, but some metadata for
 -- Tx will be required.
 deriveAddrHistory
-<<<<<<< HEAD
     :: MonadUtxo m
     => [Address] -> [Block ssc] -> m [TxHistoryEntry]
 deriveAddrHistory addrs chain =
-    DL.toList <$> foldrM (flip $ deriveAddrHistoryBlk addrs) mempty chain
+    DL.toList <$> foldrM (flip $ deriveAddrHistoryBlk addrs $ const Nothing) mempty chain
 
 deriveAddrHistoryBlk
     :: MonadUtxo m
     => [Address]
+    -> (MainBlock ssc -> Maybe Timestamp)
     -> DList TxHistoryEntry
     -> Block ssc
     -> m (DList TxHistoryEntry)
-deriveAddrHistoryBlk _ hist (Left _) = pure hist
-deriveAddrHistoryBlk addrs hist (Right blk) = do
+deriveAddrHistoryBlk _ _ hist (Left _) = pure hist
+deriveAddrHistoryBlk addrs getTs hist (Right blk) = do
     let mapper TxAux {..} = (withHash taTx, taWitness, taDistribution)
     txs <- getRelatedTxsByAddrs addrs . map mapper . flattenTxPayload $
            blk ^. mainBlockTxPayload
     let difficulty = blk ^. difficultyL
-        txs' = map (thDifficulty .~ Just difficulty) txs
+        alterEntry e = e & thDifficulty .~ Just difficulty
+                         & thTimestamp .~ getTs blk
+        txs' = map alterEntry txs
     return $ DL.fromList txs' <> hist
-=======
-    -- :: (Monad m, Ssc ssc) => Address -> [Block ssc] -> TxSelectorT m [TxHistoryEntry]
-    :: (Monad m) => [Address] -> [Block ssc] -> TxSelectorT m [TxHistoryEntry]
-deriveAddrHistory addr chain = do
-    ether $ identity %= filterUtxoByAddrs addr
-    deriveAddrHistoryPartial [] addr chain
-
-deriveAddrHistoryPartial
-    :: (Monad m)
-    => [TxHistoryEntry]
-    -> [Address]
-    -> [Block ssc]
-    -> TxSelectorT m [TxHistoryEntry]
-deriveAddrHistoryPartial hist addrs chain = deriveAddrHistoryPartialWithTimestamp hist addrs chain Nothing
-
-deriveAddrHistoryPartialWithTimestamp
-    :: (Monad m)
-    => [TxHistoryEntry]
-    -> [Address]
-    -> [Block ssc]
-    -> Maybe SlottingData
-    -> TxSelectorT m [TxHistoryEntry]
-deriveAddrHistoryPartialWithTimestamp hist addrs chain maybeSd =
-    DL.toList <$> foldrM updateAll (DL.fromList hist) chain
-  where
-    updateAll (Left _) hst = pure hst
-    updateAll (Right blk) hst = do
-        let mapper TxAux {..} = (withHash taTx, taWitness, taDistribution)
-        txs <- getRelatedTxs addrs $
-                   map mapper $ flattenTxPayload (blk ^. mainBlockTxPayload)
-        let difficulty = blk ^. difficultyL
-            txs' = map (thDifficulty .~ Just difficulty) txs
-        let maybeTimestamp = maybeSd >>= getSlotStartPure True (blk ^. mainBlockSlot)
-            txs'' = map (thTimestamp .~ maybeTimestamp) txs'
-        return $ DL.fromList txs'' <> hst
->>>>>>> 98300a4c
 
 ----------------------------------------------------------------------------
 -- MonadTxHistory
@@ -239,48 +184,19 @@
     :: forall ssc m. (SscHelpersClass ssc, TxHistoryEnv m)
     => Tagged ssc ([Address] -> Maybe (HeaderHash, Utxo) -> m TxHistoryAnswer)
 getTxHistoryDefault = Tagged $ \addrs mInit -> do
-    tip <- GS.getTip
-
-    let getGenUtxo = Ether.asks' unGenesisUtxo
-<<<<<<< HEAD
-        getGenPair = (,) <$> GS.getBot <*> getGenUtxo
+    let getGenPair = (,) <$> GS.getBot <*> genesisUtxoM
     (bot, bottomUtxo) <- maybe getGenPair pure mInit
-=======
-    (bot, genUtxo) <- maybe ((,) <$> GS.getBot <*> getGenUtxo) pure mInit
-
-    -- Getting list of all hashes in main blockchain (excluding bottom block - it's genesis anyway)
-    hashList <- flip unfoldrM tip $ \h ->
-        if h == bot
-        then return Nothing
-        else do
-            header <- DB.runBlockDBRedirect $ DB.blkGetHeader @ssc h >>=
-                maybeThrow (DBMalformed "Best blockchain is non-continuous")
-            let prev = header ^. prevBlockL
-            return $ Just (h, prev)
-
-    -- Determine last block which txs should be cached
-    let cachedHashes = drop blkSecurityParam hashList
-        nonCachedHashes = take blkSecurityParam hashList
-
     sd <- GS.getSlottingData
-    let blockFetcher h txs = do
-            blk <- lift . lift . DB.runBlockDBRedirect $ DB.blkGetBlock @ssc h >>=
-                   maybeThrow (DBMalformed "A block mysteriously disappeared!")
-            deriveAddrHistoryPartialWithTimestamp txs addrs [blk] (Just sd)
-        localFetcher blkTxs = do
-            let mp (txid, TxAux {..}) =
-                  (WithHash taTx txid, taWitness, taDistribution)
-            ltxs <- lift . lift $ getLocalTxs
-            txs <- getRelatedTxs addrs $ map mp ltxs
-            return $ txs ++ blkTxs
->>>>>>> 98300a4c
 
     let fromBlund :: Blund ssc -> UtxoStateT (DB.BlockDBRedirect m) (Block ssc)
         fromBlund = pure . fst
 
+        getBlockTimestamp :: MainBlock ssc -> Maybe Timestamp
+        getBlockTimestamp blk = getSlotStartPure True (blk ^. mainBlockSlot) sd
+
         blockFetcher :: HeaderHash -> UtxoStateT (DB.BlockDBRedirect m) (DList TxHistoryEntry)
         blockFetcher start = GS.foldlUpWhileM fromBlund start (const $ const True)
-            (deriveAddrHistoryBlk addrs) mempty
+            (deriveAddrHistoryBlk addrs getBlockTimestamp) mempty
 
         localFetcher :: UtxoStateT (DB.BlockDBRedirect m) (DList TxHistoryEntry)
         localFetcher = do
@@ -293,6 +209,7 @@
     DB.runBlockDBRedirect $ do
         (blockTxs, cachedUtxo) <- runUtxoStateT (blockFetcher bot) bottomUtxo
         localTxs <- evalUtxoStateT localFetcher cachedUtxo
+        tip <- GS.getTip
         return . TxHistoryAnswer tip cachedUtxo . DL.toList $ localTxs <> blockTxs
 
 saveTxDefault :: TxHistoryEnv m => (TxId, TxAux) -> m ()
