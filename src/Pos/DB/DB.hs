--- conflicted
+++ resolved
@@ -12,42 +12,27 @@
        , loadBlocksFromTipWhile
        ) where
 
-import           System.Directory      (createDirectoryIfMissing, doesDirectoryExist,
-                                        removeDirectoryRecursive)
-import           System.FilePath       ((</>))
+import           System.Directory         (createDirectoryIfMissing, doesDirectoryExist,
+                                           removeDirectoryRecursive)
+import           System.FilePath          ((</>))
 import           Universum
 
-<<<<<<< HEAD
-import           Pos.Context.Class     (WithNodeContext)
-import           Pos.Context.Functions (genesisLeadersM)
-import           Pos.DB.Block          (getBlock, loadBlocksWithUndoWhile, prepareBlockDB)
-import           Pos.DB.Class          (MonadDB)
-import           Pos.DB.Error          (DBError (DBMalformed))
-import           Pos.DB.Functions      (openDB)
-import           Pos.DB.GState.Common  (getTip)
-import           Pos.DB.GState.GState  (prepareGStateDB)
-import           Pos.DB.Lrc            (prepareLrcDB)
-import           Pos.DB.Misc           (prepareMiscDB)
-import           Pos.DB.Types          (NodeDBs (..))
-import           Pos.Ssc.Class.Types   (Ssc)
-import           Pos.Types             (Block, BlockHeader, Undo, getBlockHeader,
-                                        headerHash, mkGenesisBlock)
-=======
-import           Pos.Context                  (WithNodeContext, genesisLeadersM)
-import           Pos.DB.Block                 (getBlock, loadBlocksWithUndoWhile,
-                                               prepareBlockDB)
-import           Pos.DB.Class                 (MonadDB)
-import           Pos.DB.Error                 (DBError (DBMalformed))
-import           Pos.DB.Functions             (openDB)
-import           Pos.DB.GState                (getTip, prepareGStateBlockExtra,
-                                               prepareGStateDB)
-import           Pos.DB.Lrc                   (prepareLrcDB)
-import           Pos.DB.Misc                  (prepareMiscDB)
-import           Pos.DB.Types                 (NodeDBs (..))
-import           Pos.Ssc.Class.Types          (Ssc)
-import           Pos.Types                    (Block, BlockHeader, Undo, getBlockHeader,
-                                               headerHash, mkGenesisBlock)
->>>>>>> 1860916d
+import           Pos.Context.Class        (WithNodeContext)
+import           Pos.Context.Functions    (genesisLeadersM)
+import           Pos.DB.Block             (getBlock, loadBlocksWithUndoWhile,
+                                           prepareBlockDB)
+import           Pos.DB.Class             (MonadDB)
+import           Pos.DB.Error             (DBError (DBMalformed))
+import           Pos.DB.Functions         (openDB)
+import           Pos.DB.GState.BlockExtra (prepareGStateBlockExtra)
+import           Pos.DB.GState.Common     (getTip)
+import           Pos.DB.GState.GState     (prepareGStateDB)
+import           Pos.DB.Lrc               (prepareLrcDB)
+import           Pos.DB.Misc              (prepareMiscDB)
+import           Pos.DB.Types             (NodeDBs (..))
+import           Pos.Ssc.Class.Types      (Ssc)
+import           Pos.Types                (Block, BlockHeader, Undo, getBlockHeader,
+                                           headerHash, mkGenesisBlock)
 
 -- | Open all DBs stored on disk.
 openNodeDBs
