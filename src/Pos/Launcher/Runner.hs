--- conflicted
+++ resolved
@@ -167,16 +167,12 @@
     -> OutSpecs
     -> ActionSpec (RealMode ssc) a
     -> Production a
-<<<<<<< HEAD
-runRealModeDo discoveryCtx transport np@NodeParams {..} sscnp listeners outSpecs (ActionSpec action) =
-    withMaybeFile npJLFile WriteMode $ \mJLHandle ->
-    runJsonLogT' mJLHandle $ 
-    usingLoggerName lpRunnerTag $ do
-=======
 runRealModeDo discoveryCtx transport np@NodeParams {..} sscnp
               listeners outSpecs (ActionSpec action) =
-    runResourceT $ usingLoggerName lpRunnerTag $ do
->>>>>>> ff10a6d7
+    runResourceT $ 
+    usingLoggerName lpRunnerTag $ 
+    withMaybeFile npJLFile WriteMode $ \mJLHandle ->
+    runJsonLogT' mJLHandle $ do
         initNC <- untag @ssc sscCreateNodeContext sscnp
         modernDBs <- openNodeDBs npRebuildDb npDbPathM
         let allWorkersNum = allWorkersCount @ssc @(RealMode ssc) :: Int
@@ -202,12 +198,9 @@
         let runIO :: forall t . RealMode ssc t -> IO t
             runIO (RealMode act) =
                runProduction .
-<<<<<<< HEAD
+                   runResourceT .
+                   usingLoggerName lpRunnerTag .
                    runJsonLogT' mJLHandle .
-=======
-                   runResourceT .
->>>>>>> ff10a6d7
-                   usingLoggerName lpRunnerTag .
                    runCHHere .
                    flip Ether.runReadersT
                       ( Tagged @NodeDBs modernDBs
@@ -292,8 +285,8 @@
     -> Production a
 runServiceMode transport bp@BaseParams {..} listeners outSpecs (ActionSpec action) = do
     stateM <- liftIO SM.newIO
-    runWithoutJsonLogT .
-        usingLoggerName (lpRunnerTag bpLoggingParams) .
+    usingLoggerName (lpRunnerTag bpLoggingParams) .
+        runWithoutJsonLogT .
             flip (Ether.runReaderT @PeerStateTag) stateM .
             runPeerStateRedirect .
             (\(ServiceMode m) -> m) .
