--- conflicted
+++ resolved
@@ -34,117 +34,6 @@
        --, traceMpcLastVer
        ) where
 
-<<<<<<< HEAD
-import           Control.Lens            (Lens', at, ix, makeClassy, preview, to, use,
-                                          view, (%=), (.=), (.~), (^.), _2, _3)
-import           Crypto.Random           (drgNewSeed, seedFromInteger, withDRG)
-import           Data.Default            (Default, def)
-import           Data.Hashable           (Hashable)
-import qualified Data.HashMap.Strict     as HM
-import           Data.Ix                 (inRange)
-import           Data.List.NonEmpty      (NonEmpty ((:|)))
-import qualified Data.List.NonEmpty      as NE
-import           Data.SafeCopy           (base, deriveSafeCopySimple)
-import           Formatting              (int, sformat, (%))
-import           Serokell.Util.Verify    (VerificationRes (..), isVerSuccess,
-                                          verifyGeneric)
-import           Universum
-
-import           Pos.Constants           (k)
-import           Pos.Crypto              (PublicKey, Share,
-                                          Signed (signedSig, signedValue), Threshold,
-                                          VssKeyPair, decryptShare, toVssPublicKey,
-                                          verify, verifyShare)
-import           Pos.FollowTheSatoshi    (FtsError, calculateSeed, followTheSatoshi)
-import           Pos.Genesis             (genesisCertificates)
-import           Pos.State.Storage.Types (AltChain)
-import           Pos.Types               (Address (getAddress), Block, Commitment (..),
-                                          CommitmentSignature, CommitmentsMap,
-                                          MpcData (..), Opening (..), OpeningsMap,
-                                          SharesMap, SignedCommitment, SlotId (..),
-                                          SlotLeaders, Utxo, VssCertificate,
-                                          VssCertificatesMap, blockMpc, blockSlot,
-                                          blockSlot, hasCommitment, hasOpening, hasShares,
-                                          isCommitmentIdx, isOpeningIdx, isSharesIdx,
-                                          mdCommitments, mdOpenings, mdShares,
-                                          mdVssCertificates, unflattenSlotId, utxoF,
-                                          verifyOpening, verifySignedCommitment)
-import           Pos.Util                (Color (Magenta), colorize, magnify',
-                                          readerToState, zoom', _neHead)
-
-data MpcStorageVersion = MpcStorageVersion
-    { -- | Local set of 'Commitment's. These are valid commitments which are
-      -- known to the node and not stored in blockchain. It is useful only
-      -- for the first 'k' slots, after that it should be discarded.
-      _mpcLocalCommitments   :: !CommitmentsMap
-    , -- | Set of 'Commitment's stored in blocks for current epoch. This can
-      -- be calculated by 'mconcat'ing stored commitments, but it would be
-      -- inefficient to do it every time we need to know if commitments is
-      -- stored in blocks.
-      _mpcGlobalCommitments  :: !CommitmentsMap
-    , -- | Local set of decrypted shares (encrypted shares are stored in
-      -- commitments).
-      _mpcLocalShares        :: !SharesMap
-    , -- | Decrypted shares stored in blocks. These shares are guaranteed to
-      -- match encrypted shares stored in 'mpcGlobalCommitments'.
-      _mpcGlobalShares       :: !SharesMap
-    , -- | Local set of openings
-      _mpcLocalOpenings      :: !OpeningsMap
-    , -- | Openings stored in blocks
-      _mpcGlobalOpenings     :: !OpeningsMap
-    , -- | Local set of VSS certificates
-      _mpcLocalCertificates  :: !VssCertificatesMap
-    , -- | VSS certificates stored in blocks (for all time, not just for
-      -- current epoch)
-      _mpcGlobalCertificates :: !VssCertificatesMap }
-      deriving Show
-
-makeClassy ''MpcStorageVersion
-deriveSafeCopySimple 0 'base ''MpcStorageVersion
-
-instance Default MpcStorageVersion where
-    def =
-        MpcStorageVersion
-        { _mpcLocalCommitments = mempty
-        , _mpcGlobalCommitments = mempty
-        , _mpcLocalShares = mempty
-        , _mpcGlobalShares = mempty
-        , _mpcLocalOpenings = mempty
-        , _mpcGlobalOpenings = mempty
-        , _mpcLocalCertificates = mempty
-        , _mpcGlobalCertificates = genesisCertificates
-        }
-
-data MpcStorage = MpcStorage
-    { -- | Last several versions of MPC storage, a version for each received
-      -- block. To bring storage to the state as it was just before the last
-      -- block arrived, just remove the head. All incoming commitments/etc
-      -- which aren't parts of blocks are applied to the head, too.
-      --
-      -- TODO: this is a very naive solution. A better one would be storing
-      -- deltas for maps in 'MpcStorageVersion'.
-      _mpcVersioned         :: NonEmpty MpcStorageVersion
-    , -- | Secret that we are using for the current epoch.
-      _mpcCurrentSecret     :: !(Maybe (PublicKey, SignedCommitment, Opening))
-    , -- | Last slot we are aware of.
-      _mpcLastProcessedSlot :: !SlotId
-    }
-
-makeClassy ''MpcStorage
-deriveSafeCopySimple 0 'base ''MpcStorage
-
--- | A lens to access the last version of MpcStorage
-lastVer :: HasMpcStorage a => Lens' a MpcStorageVersion
-lastVer = mpcVersioned . _neHead
-
-instance Default MpcStorage where
-    def =
-        MpcStorage
-        { _mpcVersioned = (def :| [])
-        , _mpcCurrentSecret = Nothing
-        , _mpcLastProcessedSlot = unflattenSlotId 0
-        }
-=======
 import           Control.Lens               (Lens', at, ix, preview, to, use, view, (%=),
                                              (.=), (.~), (^.), _2, _3)
 import           Crypto.Random              (drgNewSeed, seedFromInteger, withDRG)
@@ -154,6 +43,7 @@
 import           Data.Ix                    (inRange)
 import           Data.List.NonEmpty         (NonEmpty ((:|)))
 import qualified Data.List.NonEmpty         as NE
+import           Formatting                 (int, sformat, (%))
 import           Serokell.Util.Verify       (VerificationRes (..), isVerSuccess,
                                              verifyGeneric)
 import           Universum
@@ -181,8 +71,11 @@
                                              Opening (..), OpeningsMap, SignedCommitment,
                                              SlotId (..), SlotLeaders, Utxo,
                                              VssCertificate, VssCertificatesMap, blockMpc,
-                                             blockSlot, blockSlot, verifyOpening)
-import           Pos.Util                   (magnify', readerToState, zoom', _neHead)
+                                             blockSlot, blockSlot, isCommitmentIdx,
+                                             isOpeningIdx, isSharesIdx, utxoF,
+                                             verifyOpening, verifySignedCommitment)
+import           Pos.Util                   (Color (Magenta), colorize, magnify',
+                                             readerToState, zoom', _neHead)
 
 type Query a = SscQuery SscDynamicState a
 type Update a = SscUpdate SscDynamicState a
@@ -213,7 +106,6 @@
 -- | A lens to access the last version of DSStorage
 lastVer :: HasSscStorage SscDynamicState a => Lens' a DSStorageVersion
 lastVer = dsVersioned . _neHead
->>>>>>> 087f8a0a
 
 
 --traceMpcLastVer :: Update ()
@@ -258,17 +150,10 @@
     -> SlotId
     -- -> (HashMap PublicKey Share)
     -> (PublicKey, SignedCommitment, Opening)
-<<<<<<< HEAD
-    -> MpcData
-    -> MpcData
+    -> DSPayload
+    -> DSPayload
 ensureOwnMpcDo globalMpcData (siSlot -> slotIdx) (pk, comm, opening) md
     | isCommitmentIdx slotIdx && (not $ hasCommitment pk globalMpcData) =
-=======
-    -> DSPayload
-    -> DSPayload
-ensureOwnMpcDo globalMpcData (siSlot -> slotId) (pk, comm, opening) md
-    | slotId < k && (not $ hasCommitment pk globalMpcData) =
->>>>>>> 087f8a0a
         md & mdCommitments . at pk .~ Just comm
     | isOpeningIdx slotIdx && (not $ hasOpening pk globalMpcData) =
         md & mdOpenings . at pk .~ Just opening
@@ -539,25 +424,16 @@
 
 mpcProcessCommitment
     :: PublicKey -> (Commitment, CommitmentSignature) -> Update Bool
-<<<<<<< HEAD
 mpcProcessCommitment pk c = do
-    epochIdx <- siEpoch <$> use mpcLastProcessedSlot
+    epochIdx <- siEpoch <$> use dsLastProcessedSlot
     ok <- readerToState $ and <$> magnify' lastVer (sequence $ checks epochIdx)
-    ok <$ when ok (zoom' lastVer $ mpcLocalCommitments %= HM.insert pk c)
+    ok <$ when ok (zoom' lastVer $ dsLocalCommitments %= HM.insert pk c)
   where
     checks epochIndex =
         [ pure . isVerSuccess $ verifySignedCommitment pk epochIndex c
-        , not . HM.member pk <$> view mpcGlobalCommitments
-        , not . HM.member pk <$> view mpcLocalCommitments
+        , not . HM.member pk <$> view dsGlobalCommitments
+        , not . HM.member pk <$> view dsLocalCommitments
         ]
-=======
-mpcProcessCommitment pk c = zoom' lastVer $ do
-    -- TODO: do I understand correctly that if we receive several different
-    -- commitments from the same node we can just pick one arbitrarily? (Here
-    -- we choose the last one.)
-    ok <- not . HM.member pk <$> use dsGlobalCommitments
-    ok <$ when ok (dsLocalCommitments %= HM.insert pk c)
->>>>>>> 087f8a0a
 
 mpcProcessOpening :: PublicKey -> Opening -> Update Bool
 mpcProcessOpening pk o = do
@@ -570,15 +446,11 @@
 -- in opening processing.
 checkOpeningAbsence :: PublicKey -> Query Bool
 checkOpeningAbsence pk =
-<<<<<<< HEAD
     magnify' lastVer $
-    (&&) <$> (notMember <$> view mpcGlobalOpenings) <*>
-    (notMember <$> view mpcLocalOpenings)
+    (&&) <$> (notMember <$> view dsGlobalOpenings) <*>
+    (notMember <$> view dsLocalOpenings)
   where
     notMember = not . HM.member pk
-=======
-    magnify' lastVer $ not . HM.member pk <$> view dsGlobalOpenings
->>>>>>> 087f8a0a
 
 mpcProcessShares :: PublicKey -> HashMap PublicKey Share -> Update Bool
 mpcProcessShares pk s
@@ -594,15 +466,9 @@
                 globalSharesForPK <-
                     HM.lookupDefault mempty pk <$> use dsGlobalShares
                 let s' = s `HM.difference` globalSharesForPK
-<<<<<<< HEAD
                 let ok = preOk && not (null s')
-                ok <$ (when ok $ mpcLocalShares %= HM.insertWith HM.union pk s')
+                ok <$ (when ok $ dsLocalShares %= HM.insertWith HM.union pk s')
         zoom' lastVer $ mpcProcessSharesDo
-=======
-                unless (null s') $
-                    dsLocalShares %= HM.insertWith HM.union pk s'
-        ok <$ (when ok $ zoom' lastVer $ mpcProcessSharesDo)
->>>>>>> 087f8a0a
 
 mpcProcessVssCertificate :: PublicKey -> VssCertificate -> Update ()
 mpcProcessVssCertificate pk c = zoom' lastVer $ do
@@ -611,21 +477,14 @@
 
 -- Should be executed before doing any updates within given slot.
 mpcProcessNewSlot :: SlotId -> Update ()
-<<<<<<< HEAD
 mpcProcessNewSlot si@SlotId {siEpoch = epochIdx, siSlot = slotIdx} = do
     zoom' lastVer $ do
-        unless (isCommitmentIdx slotIdx) $ mpcLocalCommitments .= mempty
-        unless (isOpeningIdx slotIdx) $ mpcLocalOpenings .= mempty
-        unless (isSharesIdx slotIdx) $ mpcLocalShares .= mempty
-    whenM ((epochIdx >) . siEpoch <$> use mpcLastProcessedSlot) $
-        mpcCurrentSecret .= Nothing
-    mpcLastProcessedSlot .= si
-=======
-mpcProcessNewSlot si@SlotId {siEpoch = epochIdx} = do
+        unless (isCommitmentIdx slotIdx) $ dsLocalCommitments .= mempty
+        unless (isOpeningIdx slotIdx) $ dsLocalOpenings .= mempty
+        unless (isSharesIdx slotIdx) $ dsLocalShares .= mempty
     whenM ((epochIdx >) . siEpoch <$> use dsLastProcessedSlot) $
         dsCurrentSecret .= Nothing
     dsLastProcessedSlot .= si
->>>>>>> 087f8a0a
 
 -- | Apply sequence of blocks to state. Sequence must be based on last
 -- applied block and must be valid.
