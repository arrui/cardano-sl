{-# LANGUAGE TypeFamilies         #-}
{-# LANGUAGE UndecidableInstances #-}

-- | Instance of MoandPollRead which uses DB.

module Pos.Update.Poll.DBPoll
       ( DBPoll (..)
       ) where

import           Control.Lens                (iso)
import           Control.Monad.Base          (MonadBase (..))
import           Control.Monad.Except        (MonadError)
import           Control.Monad.Fix           (MonadFix)
import           Control.Monad.Trans         (MonadTrans (lift))
import           Control.Monad.Trans.Control (ComposeSt, MonadBaseControl (..),
                                              MonadTransControl (..), StM,
                                              defaultLiftBaseWith, defaultRestoreM)
import qualified Data.HashMap.Strict         as HM
import           Mockable                    (ChannelT, Counter, Distribution, Gauge,
                                              MFunctor', Mockable (liftMockable), Promise,
                                              SharedAtomicT, SharedExclusiveT, ThreadId,
                                              liftMockableWrappedM)
import           Serokell.Util.Lens          (WrappedM (..))
import           System.Wlog                 (CanLog, HasLoggerName, WithLogger)
import           Universum

import           Pos.Context                 (WithNodeContext, lrcActionOnEpochReason)
import           Pos.DB.Class                (MonadDB)
import           Pos.Delegation.Class        (MonadDelegation)
<<<<<<< HEAD
import           Pos.Lrc.Context             (LrcContext)
=======
>>>>>>> 8fa16f57
import           Pos.Lrc.DB                  (getIssuersStakes, getRichmenUS)
import           Pos.Lrc.Types               (FullRichmenData)
import           Pos.Ssc.Extra               (MonadSscMem)
import           Pos.Types                   (Coin)
import qualified Pos.Update.DB               as GS
import           Pos.Update.MemState.Class   (MonadUSMem (..))
import           Pos.Update.Poll.Class       (MonadPollRead (..))
import           Pos.Util.Context            (HasContext, MonadContext (..))
import           Pos.Util.JsonLog            (MonadJL (..))

----------------------------------------------------------------------------
-- Transformer
----------------------------------------------------------------------------

newtype DBPoll m a = DBPoll
    { runDBPoll :: m a
    } deriving ( Functor
               , Applicative
               , Monad
               , MonadThrow
               , MonadCatch
               , MonadIO
               , MonadFail
               , HasLoggerName
               , MonadError e
               , WithNodeContext ssc
               , MonadJL
               , CanLog
               , MonadMask
               , MonadUSMem
               , MonadSscMem peka
               , MonadBase io
               , MonadDelegation
               , MonadFix
               , MonadDB
               )

instance MonadContext m => MonadContext (DBPoll m) where
    type ContextType (DBPoll m) = ContextType m

----------------------------------------------------------------------------
-- Common instances used all over the code
----------------------------------------------------------------------------

type instance ThreadId (DBPoll m) = ThreadId m
type instance Promise (DBPoll m) = Promise m
type instance SharedAtomicT (DBPoll m) = SharedAtomicT m
type instance Counter (DBPoll m) = Counter m
type instance Distribution (DBPoll m) = Distribution m
type instance SharedExclusiveT (DBPoll m) = SharedExclusiveT m
type instance Gauge (DBPoll m) = Gauge m
type instance ChannelT (DBPoll m) = ChannelT m

instance MonadTrans DBPoll where
    lift = DBPoll

instance ( Mockable d m
         , MFunctor' d (DBPoll m) m
         ) => Mockable d (DBPoll m) where
    liftMockable = liftMockableWrappedM

instance Monad m => WrappedM (DBPoll m) where
    type UnwrappedM (DBPoll m) = m
    _WrappedM = iso runDBPoll DBPoll

instance MonadTransControl DBPoll where
    type StT DBPoll a = a
    liftWith f = DBPoll $ f $ runDBPoll
    restoreT = DBPoll

instance MonadBaseControl IO m => MonadBaseControl IO (DBPoll m) where
    type StM (DBPoll m) a = ComposeSt DBPoll m a
    liftBaseWith = defaultLiftBaseWith
    restoreM     = defaultRestoreM

----------------------------------------------------------------------------
-- MonadPoll
----------------------------------------------------------------------------

instance (MonadDB m, WithLogger m, HasContext LrcContext m) =>
         MonadPollRead (DBPoll m) where
    getBVState = GS.getBVState
    getProposedBVs = GS.getProposedBVs
    getConfirmedBVStates = GS.getConfirmedBVStates
    getAdoptedBVFull = GS.getAdoptedBVFull
    getLastConfirmedSV = GS.getConfirmedSV
    getProposal = GS.getProposalState
    getProposalsByApp = GS.getProposalsByApp
    getConfirmedProposals = GS.getConfirmedProposals Nothing
    getEpochTotalStake e = fmap fst <$> getRichmenUS e
    getRichmanStake e id = (findStake =<<) <$> getRichmenUS e
      where
        findStake :: FullRichmenData -> Maybe Coin
        findStake = HM.lookup id . snd
    getOldProposals = GS.getOldProposals
    getDeepProposals = GS.getDeepProposals
    getBlockIssuerStake epoch id =
        lrcActionOnEpochReason epoch
            "couldn't get issuers's stakes"
            (fmap (Just . HM.lookup id) . getIssuersStakes)
    getSlottingData = GS.getSlottingData<|MERGE_RESOLUTION|>--- conflicted
+++ resolved
@@ -27,10 +27,7 @@
 import           Pos.Context                 (WithNodeContext, lrcActionOnEpochReason)
 import           Pos.DB.Class                (MonadDB)
 import           Pos.Delegation.Class        (MonadDelegation)
-<<<<<<< HEAD
 import           Pos.Lrc.Context             (LrcContext)
-=======
->>>>>>> 8fa16f57
 import           Pos.Lrc.DB                  (getIssuersStakes, getRichmenUS)
 import           Pos.Lrc.Types               (FullRichmenData)
 import           Pos.Ssc.Extra               (MonadSscMem)
