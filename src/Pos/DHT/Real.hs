{-| Implementation of peer discovery using using Kademlia Distributed Hash Table.
    For more details regarding DHT see this package on hackage:
    <https://hackage.haskell.org/package/kademlia>
-}

module Pos.DHT.Real
       ( module Pos.DHT.Real.Types
       , module Pos.DHT.Real.Real
       ) where

<<<<<<< HEAD
import           Control.Concurrent.Async.Lifted (async, mapConcurrently)
import           Control.Concurrent.STM          (STM, TVar, modifyTVar, newTVar,
                                                  readTVar, swapTVar, writeTVar)
import           Control.Monad.Catch             (Handler (..), MonadCatch, MonadMask,
                                                  MonadThrow, catchAll, catches, throwM)
import           Control.Monad.Morph             (hoist)
import           Control.Monad.Trans.Class       (MonadTrans)
import           Control.Monad.Trans.Control     (MonadBaseControl)
import           Control.TimeWarp.Rpc            (Binding (..), ListenerH (..),
                                                  MonadDialog, MonadResponse (..),
                                                  MonadTransfer (..), NetworkAddress,
                                                  RawData (..), TransferException (..),
                                                  hoistRespCond, listenR, sendH, sendR)
import           Control.TimeWarp.Timed          (MonadTimed, ThreadId, fork, killThread,
                                                  ms, sec)

import qualified Data.ByteString                 as BS
import           Data.ByteString.Lazy            (fromStrict, toStrict)
import qualified Data.Cache.LRU                  as LRU
import           Data.Hashable                   (hash)
import qualified Data.HashMap.Strict             as HM
import           Data.Text                       (Text)

import           Formatting                      (build, int, sformat, shown, (%))
import qualified Network.Kademlia                as K
import           System.Wlog                     (CanLog, HasLoggerName, WithLogger,
                                                  getLoggerName, logDebug, logError,
                                                  logInfo, logWarning, usingLoggerName)
import           Universum                       hiding (async, fromStrict,
                                                  mapConcurrently, toStrict)

import           Pos.Binary.Class                (Bi (..), decodeOrFail, encode)
import           Pos.Binary.Network              (BiP (..))
import           Pos.DHT                         (DHTData, DHTException (..), DHTKey,
                                                  DHTMsgHeader (..), DHTNode (..),
                                                  DHTNodeType (..), DHTResponseT (..),
                                                  ListenerDHT (..), MonadDHT (..),
                                                  MonadMessageDHT (..),
                                                  MonadResponseDHT (closeResponse),
                                                  WithDefaultMsgHeader (..),
                                                  defaultSendToNeighbors,
                                                  defaultSendToNode, filterByNodeType,
                                                  joinNetworkNoThrow, randomDHTKey,
                                                  withDhtLogger)
import           Pos.Util                        (runWithRandomIntervals)

toBSBinary :: Bi b => b -> BS.ByteString
toBSBinary = toStrict . encode

fromBSBinary :: Bi b => BS.ByteString -> Either [Char] (b, BS.ByteString)
fromBSBinary bs =
    case decodeOrFail $ fromStrict bs of
        Left (_, _, errMsg)  -> Left errMsg
        Right (rest, _, res) -> Right (res, toStrict rest)

instance (Bi DHTData, Bi DHTKey) => K.Serialize DHTData where
  toBS = toBSBinary
  fromBS = fromBSBinary

instance (Bi DHTData, Bi DHTKey) => K.Serialize DHTKey where
  toBS = toBSBinary
  fromBS = fromBSBinary

type DHTHandle = K.KademliaInstance DHTKey DHTData

-- | Instance of node for /Kademlia DHT/ algorithm.
data KademliaDHTInstance = KademliaDHTInstance
    { kdiHandle          :: !DHTHandle
    , kdiKey             :: !DHTKey
    , kdiInitialPeers    :: ![DHTNode]
    , kdiExplicitInitial :: !Bool
    }

-- | Node context for 'KademliaDHTInstance'.
data KademliaDHTContext m = KademliaDHTContext
    { kdcDHTInstance_         :: !KademliaDHTInstance
    , kdcAuxClosers           :: !(TVar [KademliaDHT m ()])
    , kdcListenByBinding      :: !(Binding -> KademliaDHT m (KademliaDHT m ()))
    , kdcStopped              :: !(TVar Bool)
    , kdcNoCacheMessageNames_ :: ![Text]
    }

-- | Configuration for particular 'KademliaDHTInstance'.
data KademliaDHTConfig m = KademliaDHTConfig
    { kdcPort                :: !Word16
    , kdcListeners           :: ![ListenerDHT (KademliaDHT m)]
    , kdcMessageCacheSize    :: !Int
    , kdcEnableBroadcast     :: !Bool
    , kdcNoCacheMessageNames :: ![Text]
    , kdcDHTInstance         :: !KademliaDHTInstance
    }

-- | Instance of part of config.
data KademliaDHTInstanceConfig = KademliaDHTInstanceConfig
    { kdcPort            :: !Word16
    , kdcKeyOrType       :: !(Either DHTKey DHTNodeType)
    , kdcInitialPeers    :: ![DHTNode]
    , kdcExplicitInitial :: !Bool
    }

-- | Node of /Kademlia DHT/ algorithm with access to 'KademliaDHTContext'.
newtype KademliaDHT m a = KademliaDHT { unKademliaDHT :: ReaderT (KademliaDHTContext m) m a }
    deriving (Functor, Applicative, Monad, MonadThrow, MonadCatch, MonadIO,
             MonadMask, MonadTimed, MonadDialog p, CanLog, HasLoggerName)

instance MonadResponse m => MonadResponse (KademliaDHT m) where
    replyRaw dat = KademliaDHT $ replyRaw (hoist unKademliaDHT dat)
    closeR = lift closeR
    peerAddr = lift peerAddr

--instance MonadTransControl KademliaDHT where
--    type StT KademliaDHT a = StT (ReaderT (KademliaDHTContext m)) a
--    liftWith = defaultLiftWith KademliaDHT unKademliaDHT
--    restoreT = defaultRestoreT KademliaDHT
--
--instance MonadBaseControl IO m => MonadBaseControl IO (KademliaDHT m) where
--    type StM (KademliaDHT m) a = ComposeSt KademliaDHT m a
--    liftBaseWith     = defaultLiftBaseWith
--    restoreM         = defaultRestoreM

instance MonadTransfer m => MonadTransfer (KademliaDHT m) where
    sendRaw addr req = KademliaDHT $ sendRaw addr (hoist unKademliaDHT req)
    listenRaw binding sink =
        KademliaDHT $ fmap KademliaDHT $ listenRaw binding $ hoistRespCond unKademliaDHT sink
    close = lift . close

instance Applicative m => WithDefaultMsgHeader (KademliaDHT m) where
    defaultMsgHeader _ = do
        --     Caches are disabled now for non-broadcast messages
        --     uncomment lines below to enable them
        --noCacheNames <- KademliaDHT $ asks kdcNoCacheMessageNames_
        --let header =
        --        SimpleHeader . isJust . find (== messageName' msg) $
        --        noCacheNames
        let header = SimpleHeader True
        --withDhtLogger $
        --    logDebug $
        --    sformat
        --        ("Preparing message " % stext % ": header " % shown)
        --        (messageName' msg)
        --        header
        pure header

instance MonadTrans KademliaDHT where
  lift = KademliaDHT . lift

type instance ThreadId (KademliaDHT m) = ThreadId m

-- | Run 'KademliaDHT' with provided 'KademliaDTHConfig'.
runKademliaDHT
    :: ( WithLogger m
       , MonadIO m
       , MonadTimed m
       , MonadDialog BiP m
       , MonadMask m
       , MonadBaseControl IO m
       , Bi DHTKey
       )
    => KademliaDHTConfig m -> KademliaDHT m a -> m a
runKademliaDHT kdc@(KademliaDHTConfig {..}) action =
    startDHT kdc >>= runReaderT (unKademliaDHT action')
  where
    action' =
        action''
        `finally`
        (logDebug "stopping kademlia messager"
          >> stopDHT >> logDebug "kademlia messager stopped")
    action'' = do
      startMsgThread
      logDebug "running kademlia dht messager"
      joinNetworkNoThrow (kdiInitialPeers $ kdcDHTInstance)
      startRejoinThread
      action
    startRejoinThread = do
      tvar <- KademliaDHT $ asks kdcAuxClosers
      tid <- fork $ runWithRandomIntervals (ms 500) (sec 5) rejoinNetwork
      atomically $ modifyTVar tvar (killThread tid:)
    startMsgThread = do
      (tvar, listenByBinding) <-
          KademliaDHT $ (,) <$> asks kdcAuxClosers <*> asks kdcListenByBinding
      closer <- listenByBinding $ AtPort kdcPort
      atomically $ modifyTVar tvar (closer:)

-- | Stop DHT algo.
stopDHT :: (MonadTimed m, MonadIO m) => KademliaDHT m ()
stopDHT = do
    (closersTV, stoppedTV) <- KademliaDHT $ (,)
            <$> asks kdcAuxClosers
            <*> asks kdcStopped
    atomically $ writeTVar stoppedTV True
    closers <- atomically $ swapTVar closersTV []
    sequence_ closers

-- | Stop chosen 'KademliaDHTInstance'.
stopDHTInstance
    :: MonadIO m
    => KademliaDHTInstance -> m ()
stopDHTInstance KademliaDHTInstance {..} = liftIO $ K.close kdiHandle

-- | Start 'KademliaDHTInstance' with 'KademliaDHTInstanceConfig'.
startDHTInstance
    :: ( MonadTimed m
       , MonadIO m
       , WithLogger m
       , MonadCatch m
       , MonadBaseControl IO m
       , Bi DHTData
       , Bi DHTKey
       )
    => KademliaDHTInstanceConfig -> m KademliaDHTInstance
startDHTInstance KademliaDHTInstanceConfig {..} = do
    kdiKey <- either pure randomDHTKey kdcKeyOrType
    kdiHandle <-
        (liftIO $
        K.createL
            (fromInteger . toInteger $ kdcPort)
            kdiKey
            (log' logDebug)
            (log' logError))
          `catchAll`
        (\e ->
           do logError $ sformat
                  ("Error launching kademlia at port " % int % ": " % shown) kdcPort e
              throwM e)
    let kdiInitialPeers = kdcInitialPeers
    let kdiExplicitInitial = kdcExplicitInitial
    pure $ KademliaDHTInstance {..}
  where
    log' logF =  usingLoggerName ("kademlia" <> "messager") . logF . toText

startDHT
    :: ( MonadTimed m
       , MonadIO m
       , MonadDialog BiP m
       , WithLogger m
       , MonadMask m
       , MonadBaseControl IO m
       , Bi DHTKey
       )
    => KademliaDHTConfig m -> m (KademliaDHTContext m)
startDHT KademliaDHTConfig {..} = do
    kdcStopped <- atomically $ newTVar False
    kdcAuxClosers <- atomically $ newTVar []
    msgCache <- atomically $
        newTVar (LRU.newLRU (Just $ toInteger kdcMessageCacheSize) :: LRU.LRU Int ())
    let kdcListenByBinding binding = do
            closer <- listenR binding (convert <$> kdcListeners)
                (convert' $ rawListener kdcEnableBroadcast msgCache kdcStopped)
            logInfo $ sformat ("Listening on binding " % shown) binding
            return closer
    logInfo $ sformat ("Launching Kademlia, noCacheMessageNames=" % shown) kdcNoCacheMessageNames
    let kdcNoCacheMessageNames_ = kdcNoCacheMessageNames
    let kdcDHTInstance_ = kdcDHTInstance
    pure $ KademliaDHTContext {..}
  where
    convert :: ListenerDHT m -> ListenerH BiP DHTMsgHeader m
    convert (ListenerDHT f) = ListenerH $ \(_, m) -> getDHTResponseT $ f m
    convert' handler = getDHTResponseT . handler

-- | Return 'True' if the message should be processed, 'False' if only
-- broadcasted
rawListener
    :: ( MonadBaseControl IO m
       , MonadMask m
       , MonadDialog BiP m
       , MonadIO m
       , MonadTimed m
       , WithLogger m
       )
    => Bool
    -> TVar (LRU.LRU Int ())
    -> TVar Bool
    -> (DHTMsgHeader, RawData)
    -> DHTResponseT (KademliaDHT m) Bool
rawListener enableBroadcast cache kdcStopped (h, rawData@(RawData raw)) = withDhtLogger $ do
    isStopped <- atomically $ readTVar kdcStopped
    when isStopped $ do
        closeResponse
        throwM $ FatalError "KademliaDHT stopped"
    let mHash = hash raw
    ignoreMsg <- case h of
                   SimpleHeader True -> return False
                   _                 -> atomically $ updCache cache mHash
    if ignoreMsg
       then logDebug $
                sformat ("Ignoring message " % shown % ", hash=" % int) h mHash
       else return ()

    -- If the message is in cache, we have already broadcasted it before, no
    -- need to do it twice
    when (not ignoreMsg && enableBroadcast) $
        case h of
            BroadcastHeader -> do
              logDebug $
                sformat ("Broadcasting message " % shown % ", hash=" % int) h mHash
              lift $ sendToNetworkR rawData
            SimpleHeader _  -> pure ()
    -- If the message wasn't in the cache, we want to process it too (not
    -- simply broadcast it)
    return (not ignoreMsg)

updCache :: TVar (LRU.LRU Int ()) -> Int -> STM Bool
updCache cacheTV dataHash = do
    cache <- readTVar cacheTV
    let (cache', mP) = dataHash `LRU.lookup` cache
    case mP of
      Just _ -> writeTVar cacheTV cache' >> pure True
      _      -> writeTVar cacheTV (LRU.insert dataHash () cache') >> pure False

sendToNetworkR
    :: ( MonadBaseControl IO m
       , WithLogger m
       , MonadCatch m
       , MonadIO m
       , MonadDialog BiP m
       , MonadTimed m
       ) => RawData -> KademliaDHT m ()
sendToNetworkR = sendToNetworkImpl sendR

sendToNetworkImpl
    :: ( MonadBaseControl IO m
       , WithLogger m
       , MonadCatch m
       , MonadIO m
       , MonadTimed m
       , MonadDialog BiP m
       ) => (NetworkAddress -> DHTMsgHeader -> msg -> KademliaDHT m ()) -> msg -> KademliaDHT m ()
sendToNetworkImpl sender msg = do
    logDebug "Sending message to network"
    void $ defaultSendToNeighbors seqConcurrentlyK (flip sender BroadcastHeader) msg

seqConcurrentlyK :: MonadBaseControl IO m => [KademliaDHT m a] -> KademliaDHT m [a]
seqConcurrentlyK = KademliaDHT . mapConcurrently unKademliaDHT

instance ( MonadDialog BiP m
         , WithLogger m
         , MonadCatch m
         , MonadIO m
         , MonadTimed m
         , MonadBaseControl IO m
         ) => MonadMessageDHT (KademliaDHT m) where
    sendToNetwork = sendToNetworkImpl sendH
    sendToNeighbors = defaultSendToNeighbors seqConcurrentlyK sendToNode
    sendToNode addr msg = do
        defaultSendToNode addr msg
        listenOutbound >>= updateClosers
      where
        -- [CSL-4][TW-47]: temporary code, to refactor to subscriptions (after TW-47)
        listenOutboundDo = KademliaDHT (asks kdcListenByBinding) >>= ($ AtConnTo addr)
        listenOutbound = listenOutboundDo `catches` [Handler handleAL, Handler handleTE]
        handleAL (AlreadyListeningOutbound _) = return $ pure ()
        handleTE e@(SomeException _) = do
            logDebug $ sformat ("Error listening outbound connection to " %
                                shown % ": " % build) addr e
            return $ pure ()
        updateClosers closer = KademliaDHT (asks kdcAuxClosers)
                            >>= \tvar -> (atomically $ modifyTVar tvar (closer:))

rejoinNetwork :: (MonadIO m, WithLogger m, MonadCatch m) => KademliaDHT m ()
rejoinNetwork = withDhtLogger $ do
    peers <- getKnownPeers
    logDebug $ sformat ("rejoinNetwork: peers " % build) peers
    when (null peers) $ do
      logWarning "Empty known peer list"
      init <- KademliaDHT $ asks (kdiInitialPeers . kdcDHTInstance_)
      joinNetworkNoThrow init

instance (MonadIO m, MonadCatch m, WithLogger m) => MonadDHT (KademliaDHT m) where

  joinNetwork [] = throwM AllPeersUnavailable
  joinNetwork nodes = do
      inst <- KademliaDHT $ asks (kdiHandle . kdcDHTInstance_)
      loggerName <- getLoggerName
      asyncs <- mapM
          (liftIO . usingLoggerName loggerName . async . joinNetwork' inst)
          nodes
      waitAnyUnexceptional asyncs >>= handleRes
    where
      handleRes (Just _) = pure ()
      handleRes _        = throwM AllPeersUnavailable

  discoverPeers type_ = do
    inst <- KademliaDHT $ asks (kdiHandle . kdcDHTInstance_)
    _ <- liftIO $ K.lookup inst =<< randomDHTKey type_
    filterByNodeType type_ <$> getKnownPeers

  getKnownPeers = do
      myId <- currentNodeKey
      (inst, initialPeers, explicitInitial) <- KademliaDHT $ (,,)
          <$> asks (kdiHandle . kdcDHTInstance_)
          <*> asks (kdiInitialPeers . kdcDHTInstance_)
          <*> asks (kdiExplicitInitial . kdcDHTInstance_)
      extendPeers myId (if explicitInitial then initialPeers else []) <$> liftIO (K.dumpPeers inst)
    where
      extendPeers myId initial
        = map snd
        . HM.toList
        . HM.delete myId
        . flip (foldr $ \n -> HM.insert (dhtNodeId n) n) initial
        . HM.fromList
        . map (\(toDHTNode -> n) -> (dhtNodeId n, n))


  currentNodeKey = KademliaDHT $ asks (kdiKey . kdcDHTInstance_)

  dhtLoggerName _ = "kademlia"

toDHTNode :: K.Node DHTKey -> DHTNode
toDHTNode n = DHTNode (fromKPeer . K.peer $ n) $ K.nodeId n

fromKPeer :: K.Peer -> NetworkAddress
fromKPeer K.Peer{..} = (encodeUtf8 peerHost, fromIntegral peerPort)

toKPeer :: NetworkAddress -> K.Peer
toKPeer (peerHost, peerPort) = K.Peer (decodeUtf8 peerHost) (fromIntegral peerPort)

joinNetwork'
    :: (MonadIO m, MonadThrow m, WithLogger m)
    => DHTHandle -> DHTNode -> m ()
joinNetwork' inst node = do
    let node' = K.Node (toKPeer $ dhtAddr node) (dhtNodeId node)
    res <- liftIO $ K.joinNetwork inst node'
    case res of
        K.JoinSucces -> pure ()
        K.NodeDown -> throwM NodeDown
        K.IDClash ->
            logInfo $
            sformat ("joinNetwork: node " % build % " already contains us") node

-- [TW-84]: move to serokell-core or time-warp?
waitAnyUnexceptional
    :: (MonadIO m, WithLogger m)
    => [Async a] -> m (Maybe (Async a, a))
waitAnyUnexceptional asyncs = liftIO (waitAnyCatch asyncs) >>= handleRes
  where
    handleRes (async', Right res) = pure $ Just (async', res)
    handleRes (async', Left e) = do
      logWarning $ sformat ("waitAnyUnexceptional: caught error " % shown) e
      if null asyncs'
         then pure Nothing
         else waitAnyUnexceptional asyncs'
      where asyncs' = filter (/= async') asyncs
=======
import Pos.DHT.Real.Real
import Pos.DHT.Real.Types
>>>>>>> f9a32403
<|MERGE_RESOLUTION|>--- conflicted
+++ resolved
@@ -1,14 +1,27 @@
+{-# LANGUAGE DuplicateRecordFields #-}
+{-# LANGUAGE FlexibleContexts      #-}
+{-# LANGUAGE FlexibleInstances     #-}
+{-# LANGUAGE MultiParamTypeClasses #-}
+{-# LANGUAGE TupleSections         #-}
+{-# LANGUAGE TypeFamilies          #-}
+{-# LANGUAGE UndecidableInstances  #-}
+{-# LANGUAGE ViewPatterns          #-}
+
 {-| Implementation of peer discovery using using Kademlia Distributed Hash Table.
     For more details regarding DHT see this package on hackage:
     <https://hackage.haskell.org/package/kademlia>
 -}
 
 module Pos.DHT.Real
-       ( module Pos.DHT.Real.Types
-       , module Pos.DHT.Real.Real
+       ( KademliaDHT (..)
+       , runKademliaDHT
+       , KademliaDHTConfig(..)
+       , KademliaDHTInstanceConfig(..)
+       , KademliaDHTInstance
+       , startDHTInstance
+       , stopDHTInstance
        ) where
 
-<<<<<<< HEAD
 import           Control.Concurrent.Async.Lifted (async, mapConcurrently)
 import           Control.Concurrent.STM          (STM, TVar, modifyTVar, newTVar,
                                                   readTVar, swapTVar, writeTVar)
@@ -41,9 +54,9 @@
                                                   mapConcurrently, toStrict)
 
 import           Pos.Binary.Class                (Bi (..), decodeOrFail, encode)
-import           Pos.Binary.Network              (BiP (..))
-import           Pos.DHT                         (DHTData, DHTException (..), DHTKey,
-                                                  DHTMsgHeader (..), DHTNode (..),
+import           Pos.Binary.Network              ()
+import           Pos.DHT                         (BiP (..), DHTData, DHTException (..),
+                                                  DHTKey, DHTMsgHeader (..), DHTNode (..),
                                                   DHTNodeType (..), DHTResponseT (..),
                                                   ListenerDHT (..), MonadDHT (..),
                                                   MonadMessageDHT (..),
@@ -51,8 +64,8 @@
                                                   WithDefaultMsgHeader (..),
                                                   defaultSendToNeighbors,
                                                   defaultSendToNode, filterByNodeType,
-                                                  joinNetworkNoThrow, randomDHTKey,
-                                                  withDhtLogger)
+                                                  randomDHTKey, withDhtLogger)
+import           Pos.DHT.Util                    (joinNetworkNoThrow)
 import           Pos.Util                        (runWithRandomIntervals)
 
 toBSBinary :: Bi b => b -> BS.ByteString
@@ -64,11 +77,11 @@
         Left (_, _, errMsg)  -> Left errMsg
         Right (rest, _, res) -> Right (res, toStrict rest)
 
-instance (Bi DHTData, Bi DHTKey) => K.Serialize DHTData where
+instance K.Serialize DHTData where
   toBS = toBSBinary
   fromBS = fromBSBinary
 
-instance (Bi DHTData, Bi DHTKey) => K.Serialize DHTKey where
+instance K.Serialize DHTKey where
   toBS = toBSBinary
   fromBS = fromBSBinary
 
@@ -165,7 +178,6 @@
        , MonadDialog BiP m
        , MonadMask m
        , MonadBaseControl IO m
-       , Bi DHTKey
        )
     => KademliaDHTConfig m -> KademliaDHT m a -> m a
 runKademliaDHT kdc@(KademliaDHTConfig {..}) action =
@@ -215,8 +227,6 @@
        , WithLogger m
        , MonadCatch m
        , MonadBaseControl IO m
-       , Bi DHTData
-       , Bi DHTKey
        )
     => KademliaDHTInstanceConfig -> m KademliaDHTInstance
 startDHTInstance KademliaDHTInstanceConfig {..} = do
@@ -246,7 +256,6 @@
        , WithLogger m
        , MonadMask m
        , MonadBaseControl IO m
-       , Bi DHTKey
        )
     => KademliaDHTConfig m -> m (KademliaDHTContext m)
 startDHT KademliaDHTConfig {..} = do
@@ -264,7 +273,7 @@
     let kdcDHTInstance_ = kdcDHTInstance
     pure $ KademliaDHTContext {..}
   where
-    convert :: ListenerDHT m -> ListenerH BiP DHTMsgHeader m
+    convert :: (Bi DHTData) => ListenerDHT m -> ListenerH BiP DHTMsgHeader m
     convert (ListenerDHT f) = ListenerH $ \(_, m) -> getDHTResponseT $ f m
     convert' handler = getDHTResponseT . handler
 
@@ -426,7 +435,9 @@
 toKPeer (peerHost, peerPort) = K.Peer (decodeUtf8 peerHost) (fromIntegral peerPort)
 
 joinNetwork'
-    :: (MonadIO m, MonadThrow m, WithLogger m)
+    :: (MonadIO m
+       ,MonadThrow m
+       ,WithLogger m)
     => DHTHandle -> DHTNode -> m ()
 joinNetwork' inst node = do
     let node' = K.Node (toKPeer $ dhtAddr node) (dhtNodeId node)
@@ -450,8 +461,4 @@
       if null asyncs'
          then pure Nothing
          else waitAnyUnexceptional asyncs'
-      where asyncs' = filter (/= async') asyncs
-=======
-import Pos.DHT.Real.Real
-import Pos.DHT.Real.Types
->>>>>>> f9a32403
+      where asyncs' = filter (/= async') asyncs