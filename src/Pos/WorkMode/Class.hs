--- conflicted
+++ resolved
@@ -13,13 +13,11 @@
        ) where
 
 import           Control.Monad.Catch         (MonadMask)
-<<<<<<< HEAD
 import           Control.Monad.IO.Class      (MonadIO)
-=======
 import           Control.Monad.Trans.Control (MonadBaseControl)
->>>>>>> c3146f15
 import qualified Ether
 import           Mockable                    (MonadMockable)
+import           Universum                   (IO)
 import           System.Wlog                 (WithLogger)
 
 import           Pos.Block.BListener         (MonadBListener)
