--- conflicted
+++ resolved
@@ -10,42 +10,24 @@
        , lrcSingleShotNoLock
        ) where
 
-import qualified Data.HashMap.Strict      as HM
-import qualified Data.List.NonEmpty       as NE
-import           Formatting               (build, sformat, (%))
-import           Mockable                 (fork)
-import           Node                     (SendActions)
-import           Serokell.Util.Exceptions ()
-import           System.Wlog              (logInfo)
+import           Control.Concurrent.STM.TVar (TVar, readTVar, writeTVar)
+import           Control.Monad.Catch         (bracketOnError)
+import qualified Data.HashMap.Strict         as HM
+import qualified Data.List.NonEmpty          as NE
+import           Formatting                  (build, sformat, (%))
+import           Mockable                    (fork)
+import           Node                        (SendActions)
+import           Serokell.Util.Exceptions    ()
+import           System.Wlog                 (logInfo)
 import           Universum
 
-import           Pos.Binary.Communication ()
-import           Pos.Communication.BiP    (BiP)
-import           Pos.Constants            (k)
-import qualified Pos.DB                   as DB
-import qualified Pos.DB.GState            as GS
-import           Pos.DB.Lrc               (getLeaders, putEpoch, putLeaders)
-import           Pos.Lrc.Consumer         (LrcConsumer (..))
-import           Pos.Lrc.Consumers        (allLrcConsumers)
-import           Pos.Lrc.Eligibility      (findAllRichmenMaybe)
-import           Pos.Lrc.Error            (LrcError (..))
-import           Pos.Lrc.FollowTheSatoshi (followTheSatoshiM)
-import           Pos.Slotting             (onNewSlot)
-import           Pos.Ssc.Class            (SscWorkersClass)
-import           Pos.Ssc.Extra            (sscCalculateSeed)
-import           Pos.Types                (EpochIndex, EpochOrSlot (..), EpochOrSlot (..),
-                                           HeaderHash, HeaderHash, SlotId (..),
-                                           crucialSlot, getEpochOrSlot, getEpochOrSlot)
-import           Pos.WorkMode             (WorkMode)
-import           Control.Concurrent.STM.TVar (TVar, readTVar, writeTVar)
-import           Control.Monad.Catch         (bracketOnError)
-
+import           Pos.Binary.Communication    ()
 import           Pos.Binary.Communication    ()
 import           Pos.Block.Logic.Internal    (applyBlocksUnsafe, rollbackBlocksUnsafe,
                                               withBlkSemaphore_)
+import           Pos.Communication.BiP       (BiP)
+import           Pos.Constants               (k)
 import           Pos.Context                 (LrcSyncData, getNodeContext, ncLrcSync)
-<<<<<<< HEAD
-=======
 import qualified Pos.DB                      as DB
 import qualified Pos.DB.GState               as GS
 import           Pos.DB.Lrc                  (getLeaders, putEpoch, putLeaders)
@@ -63,7 +45,6 @@
                                               getEpochOrSlot)
 import           Pos.Util                    (logWarningWaitLinear)
 import           Pos.WorkMode                (WorkMode)
->>>>>>> 1860916d
 
 lrcOnNewSlotWorker
     :: (SscWorkersClass ssc, WorkMode ssc m)
