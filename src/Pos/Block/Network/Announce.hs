--- conflicted
+++ resolved
@@ -7,8 +7,8 @@
        , handleHeadersCommunication
        ) where
 
+import           Data.Reflection            (Reifies)
 import           Formatting                 (build, sformat, (%))
-import           Data.Reflection            (Reifies)
 import           Mockable                   (throw)
 import           System.Wlog                (logDebug)
 import           Universum
@@ -16,9 +16,9 @@
 import           Pos.Binary.Communication   ()
 import           Pos.Block.Logic            (getHeadersFromManyTo)
 import           Pos.Block.Network.Types    (MsgGetHeaders (..), MsgHeaders (..))
+import           Pos.Communication.Limits   (Limit, LimitedLength, recvLimited,
+                                             reifyMsgLimit)
 import           Pos.Communication.Message  ()
-import           Pos.Communication.Limits   (Limit, LimitedLength, reifyMsgLimit,
-                                             recvLimited)
 import           Pos.Communication.Protocol (ConversationActions (..), NodeId (..),
                                              OutSpecs, SendActions (..), convH,
                                              toOutSpecs)
@@ -75,21 +75,13 @@
         handleHeadersCommunication conv limitProxy
 
 handleHeadersCommunication
-<<<<<<< HEAD
-    :: (WorkMode ssc m, Reifies s (Limit MsgGetHeaders))
+    :: forall ssc m s.
+       (WorkMode ssc m, Reifies s (Limit MsgGetHeaders))
     => ConversationActions (MsgHeaders ssc) (LimitedLength s MsgGetHeaders) m
     -> Proxy s
     -> m ()
 handleHeadersCommunication conv _ = do
     whenJustM (recvLimited conv) $ \mgh@(MsgGetHeaders {..}) -> do
-=======
-    :: forall ssc m.
-       WorkMode ssc m
-    => ConversationActions (MsgHeaders ssc) MsgGetHeaders m -> m ()
-handleHeadersCommunication conv = do
-    (msg :: Maybe MsgGetHeaders) <- recv conv
-    whenJust msg $ \mgh@(MsgGetHeaders {..}) -> do
->>>>>>> 42072d80
         logDebug $ sformat ("Got request on handleGetHeaders: "%build) mgh
         ifM isRecoveryMode onRecovery $ do
             headers <- case (mghFrom,mghTo) of
