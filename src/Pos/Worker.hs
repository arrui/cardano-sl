-- | High level workers.

module Pos.Worker
       ( runWorkers
       , statsWorkers
       ) where

import           Data.Tagged           (untag)
import           Formatting            (sformat, (%))
import           Mockable              (fork)
import           Node                  (SendActions)
import           System.Wlog           (logInfo, logNotice)
import           Universum

<<<<<<< HEAD
import           Pos.Block.Worker      (blkWorkers)
import           Pos.Communication     (BiP, SysStartResponse (..))
import           Pos.Constants         (slotDuration, sysTimeBroadcastSlots)
import           Pos.Context           (NodeContext (..), getNodeContext)
import           Pos.DHT.Model         (sendToNeighbors)
import           Pos.Lrc.Worker        (lrcOnNewSlotWorker)
import           Pos.Security.Workers  (SecurityWorkersClass, securityWorkers)
import           Pos.Slotting          (onNewSlot')
import           Pos.Ssc.Class.Workers (SscWorkersClass, sscWorkers)
import           Pos.Types             (SlotId, flattenSlotId, slotIdF)
import           Pos.Update            (usWorkers)
import           Pos.Util              (waitRandomInterval', withWaitLog)
import           Pos.Util.TimeWarp     (ms)
import           Pos.Worker.Stats      (statsWorkers)
import           Pos.WorkMode          (WorkMode)
=======
import           Pos.Block.Worker       (blkWorkers)
import           Pos.Communication      (SysStartResponse (..))
import           Pos.Constants          (slotDuration, sysTimeBroadcastSlots)
import           Pos.Context            (NodeContext (..), getNodeContext, setNtpLastSlot)
import           Pos.DHT.Model          (sendToNetwork)
import           Pos.Lrc.Worker         (lrcOnNewSlotWorker)
import           Pos.Security.Workers   (SecurityWorkersClass, securityWorkers)
import           Pos.Slotting           (onNewSlotWithLogging)
import           Pos.Ssc.Class.Workers  (SscWorkersClass, sscWorkers)
import           Pos.Types              (SlotId, flattenSlotId, slotIdF)
import           Pos.Update             (usWorkers)
import           Pos.Util               (waitRandomInterval)
import           Pos.Worker.Ntp         (ntpWorker)
import           Pos.Worker.Stats       (statsWorkers)
import           Pos.WorkMode           (WorkMode)
>>>>>>> 3baa924d

-- | Run all necessary workers in separate threads. This call doesn't
-- block.
--
-- A note about order: currently all onNewSlot updates can be run
-- in parallel and we try to maintain this rule. If at some point
-- order becomes important, update this comment! I don't think you
-- will read it, but who knows…
--runWorkers :: (SscWorkersClass ssc, WorkMode ssc m) => m ()
runWorkers :: (SscWorkersClass ssc, SecurityWorkersClass ssc, WorkMode ssc m) => SendActions BiP m -> m ()
runWorkers sendActions = mapM_ fork $ map ($ withWaitLog sendActions) $ concat
    [ [ onNewSlot' True . onNewSlotWorkerImpl ]
    , blkWorkers
    , untag sscWorkers
    , untag securityWorkers
    , [ntpWorker]
    , [lrcOnNewSlotWorker]
    , usWorkers
    ]

<<<<<<< HEAD
onNewSlotWorkerImpl :: WorkMode ssc m => SendActions BiP m -> SlotId -> m ()
onNewSlotWorkerImpl sendActions slotId = do
=======
onNewSlotWorker :: WorkMode ssc m => m ()
onNewSlotWorker = onNewSlotWithLogging True onNewSlotWorkerImpl

onNewSlotWorkerImpl :: WorkMode ssc m => SlotId -> m ()
onNewSlotWorkerImpl slotId = do
>>>>>>> 3baa924d
    logNotice $ sformat ("New slot has just started: "%slotIdF) slotId
    setNtpLastSlot slotId
    when (flattenSlotId slotId <= sysTimeBroadcastSlots) $
      whenM (ncTimeLord <$> getNodeContext) $ void $ fork $ do
        let send = ncSystemStart <$> getNodeContext
                    >>= \sysStart -> do
                        logInfo "Broadcasting system start"
                        sendToNeighbors sendActions $ SysStartResponse sysStart
        send
        waitRandomInterval' (ms 500) (slotDuration `div` 2)
        send<|MERGE_RESOLUTION|>--- conflicted
+++ resolved
@@ -12,39 +12,22 @@
 import           System.Wlog           (logInfo, logNotice)
 import           Universum
 
-<<<<<<< HEAD
 import           Pos.Block.Worker      (blkWorkers)
 import           Pos.Communication     (BiP, SysStartResponse (..))
 import           Pos.Constants         (slotDuration, sysTimeBroadcastSlots)
-import           Pos.Context           (NodeContext (..), getNodeContext)
-import           Pos.DHT.Model         (sendToNeighbors)
+import           Pos.Context           (NodeContext (..), getNodeContext, setNtpLastSlot)
+import           Pos.DHT.Model         (sendToNetwork)
 import           Pos.Lrc.Worker        (lrcOnNewSlotWorker)
 import           Pos.Security.Workers  (SecurityWorkersClass, securityWorkers)
-import           Pos.Slotting          (onNewSlot')
+import           Pos.Slotting          (onNewSlotWithLogging)
 import           Pos.Ssc.Class.Workers (SscWorkersClass, sscWorkers)
 import           Pos.Types             (SlotId, flattenSlotId, slotIdF)
 import           Pos.Update            (usWorkers)
-import           Pos.Util              (waitRandomInterval', withWaitLog)
+import           Pos.Util              (waitRandomInterval)
 import           Pos.Util.TimeWarp     (ms)
+import           Pos.Worker.Ntp        (ntpWorker)
 import           Pos.Worker.Stats      (statsWorkers)
 import           Pos.WorkMode          (WorkMode)
-=======
-import           Pos.Block.Worker       (blkWorkers)
-import           Pos.Communication      (SysStartResponse (..))
-import           Pos.Constants          (slotDuration, sysTimeBroadcastSlots)
-import           Pos.Context            (NodeContext (..), getNodeContext, setNtpLastSlot)
-import           Pos.DHT.Model          (sendToNetwork)
-import           Pos.Lrc.Worker         (lrcOnNewSlotWorker)
-import           Pos.Security.Workers   (SecurityWorkersClass, securityWorkers)
-import           Pos.Slotting           (onNewSlotWithLogging)
-import           Pos.Ssc.Class.Workers  (SscWorkersClass, sscWorkers)
-import           Pos.Types              (SlotId, flattenSlotId, slotIdF)
-import           Pos.Update             (usWorkers)
-import           Pos.Util               (waitRandomInterval)
-import           Pos.Worker.Ntp         (ntpWorker)
-import           Pos.Worker.Stats       (statsWorkers)
-import           Pos.WorkMode           (WorkMode)
->>>>>>> 3baa924d
 
 -- | Run all necessary workers in separate threads. This call doesn't
 -- block.
@@ -65,16 +48,11 @@
     , usWorkers
     ]
 
-<<<<<<< HEAD
+onNewSlotWorker :: WorkMode ssc m => SendActions BiP m -> m ()
+onNewSlotWorker sendActions = onNewSlotWithLogging True $ onNewSlotWorkerImpl sendActions
+
 onNewSlotWorkerImpl :: WorkMode ssc m => SendActions BiP m -> SlotId -> m ()
 onNewSlotWorkerImpl sendActions slotId = do
-=======
-onNewSlotWorker :: WorkMode ssc m => m ()
-onNewSlotWorker = onNewSlotWithLogging True onNewSlotWorkerImpl
-
-onNewSlotWorkerImpl :: WorkMode ssc m => SlotId -> m ()
-onNewSlotWorkerImpl slotId = do
->>>>>>> 3baa924d
     logNotice $ sformat ("New slot has just started: "%slotIdF) slotId
     setNtpLastSlot slotId
     when (flattenSlotId slotId <= sysTimeBroadcastSlots) $
