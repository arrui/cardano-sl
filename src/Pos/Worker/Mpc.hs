--- conflicted
+++ resolved
@@ -6,35 +6,11 @@
          -- ** instance SscWorkersClass SscDynamicState
        ) where
 
-<<<<<<< HEAD
-import           Control.TimeWarp.Logging   (logDebug)
-import           Control.TimeWarp.Logging   (logWarning)
-import           Control.TimeWarp.Timed     (Microsecond, repeatForever, sec)
-import qualified Data.HashMap.Strict        as HM (toList)
-import           Data.Tagged                (Tagged (..))
-import           Formatting                 (build, ords, sformat, (%))
-import           Serokell.Util.Exceptions   ()
-import           Universum
-
-import           Pos.Communication.Methods  (announceCommitment, announceOpening,
-                                             announceShares, announceVssCertificate)
-import           Pos.Communication.Types    (SendSsc (..))
-import           Pos.DHT                    (sendToNeighbors)
-import           Pos.Ssc.Class.Workers      (SscWorkersClass (..))
-import           Pos.Ssc.DynamicState.Types (DSPayload (..), SscDynamicState,
-                                             hasCommitment, hasOpening, hasShares)
-import           Pos.State                  (generateAndSetNewSecret, getGlobalMpcData,
-                                             getLocalSscPayload, getOurCommitment,
-                                             getOurOpening, getOurShares, getSecret)
-import           Pos.Types                  (SlotId (..), isCommitmentIdx, isOpeningIdx,
-                                             isSharesIdx)
-import           Pos.WorkMode               (WorkMode, getNodeContext, ncPublicKey,
-                                             ncSecretKey, ncVssKeyPair)
-=======
 import           Control.TimeWarp.Logging  (logDebug)
 import           Control.TimeWarp.Logging  (logWarning)
 import           Control.TimeWarp.Timed    (Microsecond, repeatForever, sec)
 import qualified Data.HashMap.Strict       as HM (toList)
+import           Data.Tagged               (Tagged (..))
 import           Formatting                (build, ords, sformat, (%))
 import           Serokell.Util.Exceptions  ()
 import           Universum
@@ -43,16 +19,16 @@
                                             announceShares, announceVssCertificate)
 import           Pos.Communication.Types   (SendSsc (..))
 import           Pos.DHT                   (sendToNeighbors)
-import           Pos.Ssc.DynamicState      (DSPayload (..), hasCommitment, hasOpening,
-                                            hasShares, isCommitmentIdx, isOpeningIdx,
-                                            isSharesIdx)
+import           Pos.Ssc.Class.Workers     (SscWorkersClass (..))
+import           Pos.Ssc.DynamicState      (DSPayload (..), SscDynamicState,
+                                            hasCommitment, hasOpening, hasShares,
+                                            isCommitmentIdx, isOpeningIdx, isSharesIdx)
 import           Pos.State                 (generateAndSetNewSecret, getGlobalMpcData,
                                             getLocalSscPayload, getOurCommitment,
                                             getOurOpening, getOurShares, getSecret)
 import           Pos.Types                 (SlotId (..))
 import           Pos.WorkMode              (WorkMode, getNodeContext, ncPublicKey,
                                             ncSecretKey, ncVssKeyPair)
->>>>>>> 8333f177
 
 instance SscWorkersClass SscDynamicState where
     sscOnNewSlot = Tagged mpcOnNewSlot
