{-# LANGUAGE TemplateHaskell #-}

module Pos.Types.Version
       (
         -- * Protocol Version
         BlockVersion (..)
       , parseBlockVersion

         -- * Software Version
       , NumSoftwareVersion
       , SoftwareVersion (..)
       , ApplicationName (..)
       , mkApplicationName
       , applicationNameMaxLength
       , parseSoftwareVersion
       ) where

import           Universum              hiding (show)

import           Data.Char              (isAscii)
import           Data.Hashable          (Hashable)
import           Data.SafeCopy          (base, deriveSafeCopySimple)
import qualified Data.Text              as T
import qualified Data.Text.Buildable    as Buildable
import           Formatting             (bprint, int, shown, stext, (%))
import           Prelude                (show)
import           Text.Parsec            (try)
import           Text.Parsec.Char       (anyChar, char, letter, string)
import           Text.Parsec.Combinator (manyTill)
import           Text.Parsec.Text       (Parser)

import           Pos.Types.Core         (ApplicationName (..), BlockVersion (..),
                                         NumSoftwareVersion, SoftwareVersion (..))
import           Pos.Util               (parseIntegralSafe)

instance Show BlockVersion where
    show BlockVersion {..} =
        intercalate "." [show bvMajor, show bvMinor, show bvAlt]

instance Buildable BlockVersion where
    build = bprint shown

parseBlockVersion :: Parser BlockVersion
parseBlockVersion = do
    bvMajor <- parseIntegralSafe
    _       <- char '.'
    bvMinor <- parseIntegralSafe
    _       <- char '.'
    bvAlt   <- parseIntegralSafe
    return BlockVersion{..}

instance Hashable BlockVersion

<<<<<<< HEAD
newtype ApplicationName = ApplicationName
    { getApplicationName :: Text
    } deriving (Eq, Ord, Show, Generic, Typeable, ToString, Hashable, Buildable)

=======
>>>>>>> 510ab450
applicationNameMaxLength :: Integral i => i
applicationNameMaxLength = 10

mkApplicationName :: MonadFail m => Text -> m ApplicationName
mkApplicationName appName
    | T.length appName > applicationNameMaxLength =
        fail "ApplicationName: too long string passed"
    | T.any (not . isAscii) appName =
        fail "ApplicationName: not ascii string passed"
    | otherwise = pure $ ApplicationName appName

instance Buildable SoftwareVersion where
    build SoftwareVersion {..} =
      bprint (stext % ":" % int)
         (getApplicationName svAppName) svNumber

instance Show SoftwareVersion where
    show = toString . pretty

instance Hashable SoftwareVersion

parseSoftwareVersion :: Parser SoftwareVersion
parseSoftwareVersion = do
    svAppName <- ApplicationName . toText <$>
        ((:) <$> letter <*> manyTill anyChar (try $ string "-"))
    svNumber  <- parseIntegralSafe
    return SoftwareVersion{..}

deriveSafeCopySimple 0 'base ''ApplicationName
deriveSafeCopySimple 0 'base ''BlockVersion
deriveSafeCopySimple 0 'base ''SoftwareVersion<|MERGE_RESOLUTION|>--- conflicted
+++ resolved
@@ -51,13 +51,6 @@
 
 instance Hashable BlockVersion
 
-<<<<<<< HEAD
-newtype ApplicationName = ApplicationName
-    { getApplicationName :: Text
-    } deriving (Eq, Ord, Show, Generic, Typeable, ToString, Hashable, Buildable)
-
-=======
->>>>>>> 510ab450
 applicationNameMaxLength :: Integral i => i
 applicationNameMaxLength = 10
 
