{-# LANGUAGE TemplateHaskell #-}

-- | Runtime context of node.

module Pos.Context.Context
       ( LrcSyncData
       , NodeContext (..)
       , ncPublicKey
       , ncPubKeyAddress
       ) where

import qualified Control.Concurrent.STM         as STM
import           Control.Concurrent.STM.TBQueue (TBQueue)
import           Node                           (NodeId)
import           Universum

import           Pos.Crypto                     (PublicKey, SecretKey, toPublic)
import           Pos.Security.CLI               (AttackTarget, AttackType)
import           Pos.Slotting.Types             (SlottingState)
import           Pos.Ssc.Class.Types            (Ssc (SscNodeContext))
import           Pos.Types                      (Address, BlockHeader, EpochIndex,
                                                 HeaderHash, SlotLeaders, Timestamp (..),
                                                 Utxo, makePubKeyAddress)
import           Pos.Update.Poll.Types          (ConfirmedProposalState)
import           Pos.Util                       (NE, NewestFirst)
import           Pos.Util.UserSecret            (UserSecret)

----------------------------------------------------------------------------
-- NodeContext
----------------------------------------------------------------------------

-- | Data used for LRC syncronization. First value is __False__ iff
-- LRC is running now. Second value is last epoch for which we have
-- already computed LRC.
type LrcSyncData = (Bool, EpochIndex)

-- | NodeContext contains runtime context of node.
data NodeContext ssc = NodeContext
    { ncSystemStart         :: !Timestamp
    -- ^ Time when system started working.
    , ncSecretKey           :: !SecretKey
    -- ^ Secret key used for blocks creation.
    , ncGenesisUtxo         :: !Utxo
    -- ^ Genesis utxo
    , ncGenesisLeaders      :: !SlotLeaders
    -- ^ Leaders for 0-th epoch
    , ncSlottingState       :: !(STM.TVar SlottingState)
    -- ^ Data needed for the slotting algorithm to work
    , ncTimeLord            :: !Bool
    -- ^ Is time lord
    , ncJLFile              :: !(Maybe (MVar FilePath))
    , ncDbPath              :: !FilePath
    -- ^ Path to the database
    , ncSscContext          :: !(SscNodeContext ssc)
    , ncAttackTypes         :: ![AttackType]
    -- ^ Attack types used by malicious emulation
    , ncAttackTargets       :: ![AttackTarget]
    -- ^ Attack targets used by malicious emulation
    , ncPropagation         :: !Bool
    -- ^ Whether to propagate txs, ssc data, blocks to neighbors
    , ncBlkSemaphore        :: !(MVar HeaderHash)
    -- ^ Semaphore which manages access to block application.
    -- Stored hash is a hash of last applied block.
    , ncLrcSync             :: !(STM.TVar LrcSyncData)
    -- ^ Primitive for synchronization with LRC.
    , ncUserSecret          :: !(STM.TVar UserSecret)
    -- ^ Secret keys (and path to file) which are used to send transactions
    , ncKademliaDump        :: !FilePath
    -- ^ Path to kademlia dump file
    , ncBlockRetrievalQueue :: !(TBQueue (NodeId, NewestFirst NE (BlockHeader ssc)))
    -- ^ Concurrent queue that holds block headers that are to be
    -- downloaded.
    , ncRecoveryHeader      :: !(STM.TMVar (NodeId, BlockHeader ssc))
    -- ^ In case of recovery mode this variable holds the latest
    -- header hash we know about so we can do chained block
    -- requests. Invariant: this mvar is full iff we're more than
    -- 'recoveryHeadersMessage' blocks deep relatively to some valid
    -- header and we're downloading blocks. Every time we get block
    -- that's more difficult than this one, we overwrite. Every time
    -- we process some blocks and fail or see that we've downloaded
    -- this header, we clean mvar.
    , ncUpdateSemaphore     :: !(MVar ConfirmedProposalState)
    -- ^ A semaphore which is unlocked when update data is downloaded
    -- and ready to apply
    , ncUpdatePath          :: !FilePath
    -- ^ Path to update installer executable, downloaded by update system
<<<<<<< HEAD
    , ncShutdownFlag        :: !(STM.TVar Bool)
    -- ^ If this flag is `True`, then workers should stop.
=======
    , ncUpdateWithPkg       :: !Bool
    -- ^ Whether to use installer update mechanism
>>>>>>> e48c81ed
    }

-- | Generate 'PublicKey' from 'SecretKey' of 'NodeContext'.
ncPublicKey :: NodeContext ssc -> PublicKey
ncPublicKey = toPublic . ncSecretKey

-- | Generate 'Address' from 'SecretKey' of 'NodeContext'
ncPubKeyAddress :: NodeContext ssc -> Address
ncPubKeyAddress = makePubKeyAddress . ncPublicKey<|MERGE_RESOLUTION|>--- conflicted
+++ resolved
@@ -84,13 +84,10 @@
     -- and ready to apply
     , ncUpdatePath          :: !FilePath
     -- ^ Path to update installer executable, downloaded by update system
-<<<<<<< HEAD
+    , ncUpdateWithPkg       :: !Bool
+    -- ^ Whether to use installer update mechanism
     , ncShutdownFlag        :: !(STM.TVar Bool)
     -- ^ If this flag is `True`, then workers should stop.
-=======
-    , ncUpdateWithPkg       :: !Bool
-    -- ^ Whether to use installer update mechanism
->>>>>>> e48c81ed
     }
 
 -- | Generate 'PublicKey' from 'SecretKey' of 'NodeContext'.
