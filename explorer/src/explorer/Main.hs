--- conflicted
+++ resolved
@@ -8,9 +8,8 @@
 
 import           Universum
 
-import           Data.Default        (def)
 import           Data.Maybe          (fromJust)
-import           Formatting          (build, sformat, shown, (%))
+import           Formatting          (sformat, shown, (%))
 import           Mockable            (Production, currentTime, runProduction)
 import           System.Wlog         (logInfo)
 
@@ -22,16 +21,10 @@
 import           Pos.Explorer        (runExplorerBListener)
 import           Pos.Explorer.Socket (NotifierSettings (..))
 import           Pos.Explorer.Web    (ExplorerProd, explorerPlugin, notifierPlugin)
-<<<<<<< HEAD
-import           Pos.Launcher        (NodeParams (..), NodeResources (..),
-                                      applyConfigInfo, bracketNodeResources,
-                                      hoistNodeResources, runNode, runRealBasedMode)
-=======
 import           Pos.Launcher        (HasConfigurations, NodeParams (..),
                                       NodeResources (..), bracketNodeResources,
                                       hoistNodeResources, runNode, runRealBasedMode,
                                       withConfigurations)
->>>>>>> e74686f7
 import           Pos.Ssc.GodTossing  (SscGodTossing)
 import           Pos.Types           (Timestamp (Timestamp))
 import           Pos.Update          (updateTriggerWorker)
@@ -59,19 +52,6 @@
     runProduction $ action args
 
 action :: Args -> Production ()
-<<<<<<< HEAD
-action args@Args {..} = do
-    let configInfo = def
-    liftIO $ applyConfigInfo configInfo
-    giveStaticConsts $ do
-        systemStart <- CLI.getNodeSystemStart $ CLI.sysStart commonArgs
-        logInfo $ sformat ("System start time is " % shown) systemStart
-        t <- currentTime
-        logInfo $ sformat ("Current time is " % shown) (Timestamp t)
-        nodeParams <- getNodeParams args systemStart
-        putText $ "Static peers is on: " <> show staticPeers
-        logInfo $ sformat ("Using configs and genesis:\n"%build) configInfo
-=======
 action args@Args {..} = withConfigurations conf $ do
     logInfo $ sformat ("System start time is " % shown) $ gdStartTime genesisData
     t <- currentTime
@@ -79,31 +59,21 @@
     nodeParams <- getNodeParams args
     putText $ "Static peers is on: " <> show staticPeers
     logInfo $ sformat ("Using configs and genesis:\n"%shown) conf
->>>>>>> e74686f7
 
-        let vssSK = fromJust $ npUserSecret nodeParams ^. usVss
-        let sscParams = gtSscParams args vssSK
+    let vssSK = fromJust $ npUserSecret nodeParams ^. usVss
+    let sscParams = gtSscParams args vssSK
 
-<<<<<<< HEAD
-        let plugins :: HasCoreConstants => ([WorkerSpec ExplorerProd], OutSpecs)
-            plugins = mconcatPair
-                [ explorerPlugin webPort
-                , notifierPlugin NotifierSettings{ nsPort = notifierPort }
-                , updateTriggerWorker
-                ]
-=======
     let plugins :: HasConfigurations => ([WorkerSpec ExplorerProd], OutSpecs)
         plugins = mconcatPair
             [ explorerPlugin webPort
             , notifierPlugin NotifierSettings{ nsPort = notifierPort }
             , updateTriggerWorker
             ]
->>>>>>> e74686f7
 
-        bracketNodeResources nodeParams sscParams $ \nr@NodeResources {..} ->
-            runExplorerRealMode
-                (hoistNodeResources (lift . runExplorerBListener) nr)
-                (runNode @SscGodTossing nr plugins)
+    bracketNodeResources nodeParams sscParams $ \nr@NodeResources {..} ->
+        runExplorerRealMode
+            (hoistNodeResources (lift . runExplorerBListener) nr)
+            (runNode @SscGodTossing nr plugins)
   where
     conf = configurationOptions commonArgs
     runExplorerRealMode
